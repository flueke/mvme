--- conflicted
+++ resolved
@@ -107,12 +107,8 @@
 // Starts, reads and stops the DSO. Puts the first valid sample into the dest
 // buffer, other samples are discarded. Returns on fatal error, e.g. on MVLC
 // disconnect or when a valid DSO buffer has been received.
-<<<<<<< HEAD
-// Set cancel=true to force the function to return std::errc::operation_canceled.
-=======
 // Set cancel=true to force the function to return std::errc::operation_canceled
 // if no valid sample has been received yet.
->>>>>>> 8980a689
 LIBMVME_EXPORT std::error_code
 acquire_dso_sample(
     mvlc::MVLC mvlc, DSOSetup setup,
