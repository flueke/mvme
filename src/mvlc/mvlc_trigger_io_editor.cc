/* mvme - Mesytec VME Data Acquisition
 *
 * Copyright (C) 2016-2020 mesytec GmbH & Co. KG <info@mesytec.com>
 *
 * Author: Florian Lüke <f.lueke@mesytec.com>
 *
 * This program is free software; you can redistribute it and/or modify
 * it under the terms of the GNU General Public License as published by
 * the Free Software Foundation; either version 3 of the License, or
 * (at your option) any later version.
 *
 * This program is distributed in the hope that it will be useful,
 * but WITHOUT ANY WARRANTY; without even the implied warranty of
 * MERCHANTABILITY or FITNESS FOR A PARTICULAR PURPOSE.  See the
 * GNU General Public License for more details.
 *
 * You should have received a copy of the GNU General Public License
 * along with this program; if not, write to the Free Software
 * Foundation, Inc., 59 Temple Place, Suite 330, Boston, MA 02111-1307 USA
 */
#include "mvlc/mvlc_trigger_io_editor.h"
#include "mvlc/mvlc_trigger_io_editor_p.h"

#include <QDebug>
#include <QMenu>
#include <QPushButton>
#include <QScrollBar>
#include <qnamespace.h>

#include "mvlc/trigger_io_dso_sim_ui.h"
#include "mvlc/mvlc_trigger_io_script.h"
#include "mvlc/mvlc_trigger_io_util.h"
#include "qt_assistant_remote_control.h"
#include "template_system.h"
#include "util/algo.h"
#include "util/qt_container.h"
#include "util/qt_monospace_textedit.h"
#include "vme_script_editor.h"
#include "vme_script.h"
#include "vme_script_util.h"

namespace mesytec
{

using namespace mvme_mvlc;
using namespace mvme_mvlc::trigger_io;
using namespace mvme_mvlc::trigger_io_config;

struct MVLCTriggerIOEditor::Private
{
    MVLCTriggerIOEditor *q = nullptr;
    TriggerIO ioCfg;
    VMEScriptConfig *scriptConfig = nullptr;
    QString initialScriptContents;
    VMEScriptEditor *scriptEditor = nullptr;
    TriggerIOGraphicsScene *scene = nullptr;
    TriggerIOView *view = nullptr;
    bool scriptAutorun = false;
    QStringList vmeEventNames;

    trigger_io::DSOSimWidget *dsoWidget = nullptr;
    mvlc::MVLC mvlc;

    void onActionPrintFrontPanelSetup();
    void runContextMenu(const QPoint &pos);
};

void MVLCTriggerIOEditor::Private::onActionPrintFrontPanelSetup()
{
    QString buffer;
    QTextStream stream(&buffer);
    print_front_panel_io_table(stream, ioCfg);

    auto te = mvme::util::make_monospace_plain_textedit().release();
    te->setWindowTitle(QSL("MVLC Front Panel IO Setup"));
    te->setAttribute(Qt::WA_DeleteOnClose);
    te->resize(600, 600);
    te->setPlainText(buffer);
    te->show();
    te->raise();
}

void MVLCTriggerIOEditor::Private::runContextMenu(const QPoint &pos_)
{
    auto scenePos = view->mapToScene(pos_);
    auto screenPos = view->mapToGlobal(pos_);
    //qDebug() << "scenePos=" << scenePos << "screenPos=" << screenPos;

    try
    {
        auto unitAddr = scene->unitAt(scenePos);
        //qDebug() << "context menu on unit" << unitAddr[0] << unitAddr[1] << unitAddr[2];

        QMenu menu;

        auto reset_nim_ios = [=]
        {
            // reset l0 ios
            ioCfg.l0.ioNIM.fill({});

            // set default names on l0
            std::copy_n(
                std::begin(Level0::DefaultUnitNames) + Level0::NIM_IO_Offset,
                NIM_IO_Count,
                std::begin(ioCfg.l0.unitNames) + Level0::NIM_IO_Offset);

            // copy l0 IOs -> l3 IOs
            std::copy(std::begin(ioCfg.l0.ioNIM), std::end(ioCfg.l0.ioNIM),
                        std::begin(ioCfg.l3.ioNIM));

            // copy l0 names -> l3 names
            std::copy_n(
                std::begin(ioCfg.l0.unitNames) + Level0::NIM_IO_Offset,
                NIM_IO_Count,
                std::begin(ioCfg.l3.unitNames) + Level3::NIM_IO_Unit_Offset);

            // reset l3 connection values
            for (size_t i=0; i<NIM_IO_Count; ++i)
                ioCfg.l3.connections[Level3::NIM_IO_Unit_Offset + i][0] = 0;

            q->setupModified();
        };

        auto reset_irq_inputs = [=]
        {
            ioCfg.l0.ioIRQ.fill({});
            // set default names on l0
            std::copy_n(
                std::begin(Level0::DefaultUnitNames) + Level0::IRQ_Inputs_Offset,
                Level0::IRQ_Inputs_Count,
                std::begin(ioCfg.l0.unitNames) + Level0::IRQ_Inputs_Offset);

            q->setupModified();
        };

        auto reset_lvds_outputs = [=]
        {
            // reset ios, names and connections
            ioCfg.l3.ioECL.fill({});
            std::copy_n(
                std::begin(Level3::DefaultUnitNames) + Level3::ECL_Unit_Offset,
                ECL_OUT_Count,
                std::begin(ioCfg.l3.unitNames) + Level3::ECL_Unit_Offset);
            for (size_t i=0; i<ECL_OUT_Count; ++i)
                ioCfg.l3.connections[Level3::ECL_Unit_Offset + i][0] = 0;

            q->setupModified();
        };

        if (level(unitAddr) == 0)
        {
            if (unit(unitAddr) == Level0::NIM_IO_Offset)
                menu.addAction("Reset NIM IOs", q, reset_nim_ios);
            else if (unit(unitAddr) == Level0::IRQ_Inputs_Offset)
                menu.addAction("Reset IRQ Inputs", q, reset_irq_inputs);
        }
        else if (level(unitAddr) == 1)
        {
            menu.addAction(
                QSL("Reset L1.LUT%1").arg(unit(unitAddr)),
                q, [=]
                {
                    auto &lut = ioCfg.l1.luts[unit(unitAddr)];
                    lut.lutContents = {};
                    lut.strobedOutputs.reset();
                    lut.strobeGG = { .delay = 0, .width = LUT::StrobeGGDefaultWidth, .holdoff = 0,
                        .invert = false, .direction = IO::Direction::in, .activate = false };
                    std::copy(lut.defaultOutputNames.begin(), lut.defaultOutputNames.end(),
                              lut.outputNames.begin());
                    if (unit(unitAddr) == 2)
                        ioCfg.l1.lut2Connections = {};
                    q->setupModified();
                });
        }
        else if (level(unitAddr) == 2)
        {
            menu.addAction(
                QSL("Reset L2.LUT%1").arg(unit(unitAddr)),
                q, [this, unitAddr]
                {
                    auto &lut = ioCfg.l2.luts[unit(unitAddr)];
                    lut.lutContents = {};
                    lut.strobedOutputs.reset();
                    lut.strobeGG = { .delay = 0, .width = LUT::StrobeGGDefaultWidth, .holdoff = 0,
                        .invert = false, .direction = IO::Direction::in, .activate = false };
                    std::copy(lut.defaultOutputNames.begin(), lut.defaultOutputNames.end(),
                              lut.outputNames.begin());
                    ioCfg.l2.lutConnections[unit(unitAddr)] = {};
                    ioCfg.l2.strobeConnections[unit(unitAddr)] = {};
                    q->setupModified();
                });
        }
        else if (level(unitAddr) == 3)
        {
            if (unit(unitAddr) == Level3::NIM_IO_Unit_Offset)
                menu.addAction("Reset NIM IOs", q, reset_nim_ios);
            else if (unit(unitAddr) == Level3::ECL_Unit_Offset)
                menu.addAction("Reset LVDS Outputs", q, reset_lvds_outputs);
        }


        if (!menu.isEmpty())
            menu.exec(screenPos);
    }
    catch (const std::runtime_error &e)
    {
    }
}

MVLCTriggerIOEditor::MVLCTriggerIOEditor(
    VMEScriptConfig *scriptConfig,
    QWidget *parent)
    : QWidget(parent)
    , d(std::make_unique<Private>())
{
    d->q = this;
    d->initialScriptContents = scriptConfig->getScriptContents();
    d->scriptConfig = scriptConfig;

    if (scriptConfig->getScriptContents().isEmpty())
        regenerateScript();
    else
        d->ioCfg = parse_trigger_io_script_text(scriptConfig->getScriptContents());

    auto scene = new TriggerIOGraphicsScene(d->ioCfg);
    d->scene = scene;
    d->scene->setStaticConnectionsVisible(false);
    d->scene->setConnectionBarsVisible(true);

    // Edit LUT
    QObject::connect(scene, &TriggerIOGraphicsScene::editLUT,
                     [this] (int level, int unit)
    {
        auto &ioCfg = d->ioCfg;
        auto lutName = QString("L%1.LUT%2").arg(level).arg(unit);
        QVector<QStringList> inputNameLists;
        QStringList strobeInputChoiceNames;
        unsigned strobeConValue = 0u;
        trigger_io::IO strobeGGSettings = {};
        std::bitset<trigger_io::LUT::OutputBits> strobedOutputs;

        // specific handling for Level1
        if (level == 1
            && 0 <= unit
            && unit < static_cast<int>(Level1::StaticConnections.size()))
        {
            const auto &connections = Level1::StaticConnections[unit];

            for (size_t inputIndex = 0; inputIndex < connections.size(); inputIndex++)
            {
                auto &con = connections[inputIndex];

                if (!con.isDynamic)
                {
                    auto name = lookup_name(ioCfg, con.address);
                    inputNameLists.push_back({name});
                }
                else
                {
                    assert(unit == 2);
                    QStringList choiceNames;
                    for (auto &address: Level1::LUT2DynamicInputChoices[inputIndex])
                        choiceNames.push_back(lookup_name(ioCfg, address));
                    inputNameLists.push_back(choiceNames);
                }
            }
        }
        // Level2
        else if (level == 2
            && 0 <= unit
            && unit < static_cast<int>(Level2::StaticConnections.size()))
        {
            const auto &connections = Level2::StaticConnections[unit];
            const auto &l2InputChoices = Level2::DynamicInputChoices[unit];

            for (size_t inputIndex = 0; inputIndex < connections.size(); inputIndex++)
            {
                auto &con = connections[inputIndex];

                if (!con.isDynamic)
                {
                    auto name = lookup_name(ioCfg, con.address);
                    inputNameLists.push_back({name});
                }
                else if (inputIndex < l2InputChoices.lutChoices.size())
                {
                    auto choices = l2InputChoices.lutChoices[inputIndex];

                    QStringList choiceNames;

                    for (auto &address: choices)
                    {
                        choiceNames.push_back(lookup_name(ioCfg, address));
                    }

                    inputNameLists.push_back(choiceNames);
                }
            }

            for (const auto &address: l2InputChoices.strobeChoices)
                strobeInputChoiceNames.push_back(lookup_name(ioCfg, address));

            strobeConValue = ioCfg.l2.strobeConnections[unit];
            strobeGGSettings = ioCfg.l2.luts[unit].strobeGG;
            copy_bitset(ioCfg.l2.luts[unit].strobedOutputs, strobedOutputs);
        }


        QStringList outputNames;

        // Level1
        if (level == 1
            && 0 <= unit
            && unit < static_cast<int>(ioCfg.l1.luts.size()))
        {
            outputNames = to_qstrlist(ioCfg.l1.luts[unit].outputNames);
        }
        else if (level == 2
                 && 0 <= unit
                 && unit < static_cast<int>(ioCfg.l2.luts.size()))
        {
            outputNames = to_qstrlist(ioCfg.l2.luts[unit].outputNames);
        }

        // run the editor dialog
        std::unique_ptr<LUTEditor> lutEditor;

        if (level == 1)
        {
            if (unit == 2)
            {
                lutEditor = std::make_unique<LUTEditor>(
                    lutName,
                    ioCfg.l1.luts[unit],
                    inputNameLists,
                    ioCfg.l1.lut2Connections,
                    outputNames,
                    this);
                lutEditor->resize(850, 1000);
            }
            else
            {
                lutEditor = std::make_unique<LUTEditor>(
                    lutName,
                    ioCfg.l1.luts[unit],
                    inputNameLists, outputNames,
                    this);
                lutEditor->resize(850, 650);
            }
        }
        else if (level == 2)
        {
            lutEditor = std::make_unique<LUTEditor>(
                lutName,
                ioCfg.l2.luts[unit],
                inputNameLists,
                ioCfg.l2.lutConnections[unit],
                outputNames,
                strobeInputChoiceNames,
                strobeConValue,
                strobeGGSettings,
                strobedOutputs,
                this);
            lutEditor->resize(850, 1000);
        }

        assert(lutEditor);

        auto do_apply = [this, &lutEditor, &ioCfg, level, unit]
        {
            auto outputNames = lutEditor->getOutputNames();
            LUT *lut = nullptr;

            if (level == 1)
                lut = &ioCfg.l1.luts[unit];
            else if (level == 2)
                lut = &ioCfg.l2.luts[unit];
            else
            {
                InvalidCodePath;
                return;
            }

            size_t count = std::min(lut->outputNames.size(),
                                    static_cast<size_t>(outputNames.size()));

            std::copy_n(outputNames.begin(), count, lut->outputNames.begin());

            lut->lutContents = lutEditor->getLUTContents();

            if (level == 1 && unit == 2)
            {
                ioCfg.l1.lut2Connections = lutEditor->getDynamicConnectionValues();
            }

            if (level == 2)
            {
                ioCfg.l2.lutConnections[unit] = lutEditor->getDynamicConnectionValues();
                ioCfg.l2.strobeConnections[unit] = lutEditor->getStrobeConnectionValue();
                ioCfg.l2.luts[unit].strobeGG = lutEditor->getStrobeSettings();
                ioCfg.l2.luts[unit].strobedOutputs = lutEditor->getStrobedOutputMask();
            }

            setupModified();

            qDebug() << __PRETTY_FUNCTION__;
        };

        connect(lutEditor.get(), &QDialog::accepted, this, do_apply);

        lutEditor->setWindowModality(Qt::WindowModal);
        lutEditor->exec();
    });

    // NIM IO Setup
    QObject::connect(scene, &TriggerIOGraphicsScene::editNIM_Inputs,
                     [this] ()
    {
        auto &ioCfg = d->ioCfg;

        // read names stored in the Level0 structure
        QStringList names;
        std::copy_n(ioCfg.l0.unitNames.begin() + ioCfg.l0.NIM_IO_Offset,
                    trigger_io::NIM_IO_Count,
                    std::back_inserter(names));

        // copy the default names from Level0 structure
        QStringList defaultNames;
        std::copy_n(Level0::DefaultUnitNames.begin() + ioCfg.l0.NIM_IO_Offset,
                    trigger_io::NIM_IO_Count,
                    std::back_inserter(defaultNames));

        // settings stored in Level0
        QVector<trigger_io::IO> settings;
        std::copy(ioCfg.l0.ioNIM.begin(), ioCfg.l0.ioNIM.end(), std::back_inserter(settings));

        NIM_IO_SettingsDialog dialog(names, defaultNames, settings, this);
        dialog.setWindowModality(Qt::WindowModal);
        dialog.resize(700, 500);

        auto do_apply = [this, &dialog, &ioCfg] ()
        {
            auto names = dialog.getNames();

            // Copy names to L0
            std::copy_n(names.begin(),
                        trigger_io::NIM_IO_Count,
                        ioCfg.l0.unitNames.begin() + ioCfg.l0.NIM_IO_Offset);

            // Copy names to L3
            std::copy_n(names.begin(),
                        trigger_io::NIM_IO_Count,
                        ioCfg.l3.unitNames.begin() + ioCfg.l3.NIM_IO_Unit_Offset);

            auto settings = dialog.getSettings();
            size_t count = std::min(static_cast<size_t>(settings.size()), ioCfg.l0.ioNIM.size());

            // Copy settings to L0 and L3
            std::copy_n(settings.begin(), count, ioCfg.l0.ioNIM.begin());
            std::copy_n(settings.begin(), count, ioCfg.l3.ioNIM.begin());

            setupModified();
        };

        connect(&dialog, &QDialog::accepted, this, do_apply);

        dialog.exec();
    });

    // IRQ inputs
    QObject::connect(scene, &TriggerIOGraphicsScene::editIRQ_Inputs,
                     [this] ()
    {
        auto &ioCfg = d->ioCfg;

        // read names stored in the Level0 structure
        QStringList names;

        std::copy_n(ioCfg.l0.unitNames.begin() + ioCfg.l0.IRQ_Inputs_Offset,
                    trigger_io::Level0::IRQ_Inputs_Count,
                    std::back_inserter(names));

        // settings stored in Level0
        QVector<trigger_io::IO> settings;
        std::copy(ioCfg.l0.ioIRQ.begin(), ioCfg.l0.ioIRQ.end(), std::back_inserter(settings));

        IRQ_Inputs_SettingsDialog dialog(names, settings, this);
        dialog.setWindowModality(Qt::WindowModal);

        auto do_apply = [this, &dialog, &ioCfg] ()
        {
            auto names = dialog.getNames();

            // Copy names to L0
            std::copy_n(names.begin(),
                        trigger_io::Level0::IRQ_Inputs_Count,
                        ioCfg.l0.unitNames.begin() + ioCfg.l0.IRQ_Inputs_Offset);

            auto settings = dialog.getSettings();
            size_t count = std::min(static_cast<size_t>(settings.size()), ioCfg.l0.ioIRQ.size());

            // Copy settings to L0
            std::copy_n(settings.begin(), count, ioCfg.l0.ioIRQ.begin());

            setupModified();
        };

        connect(&dialog, &QDialog::accepted, this, do_apply);

        dialog.exec();
    });

    QObject::connect(scene, &TriggerIOGraphicsScene::editNIM_Outputs,
                     [this] ()
    {
        auto &ioCfg = d->ioCfg;

        // read names stored in the Level0 structure
        QStringList names;

        std::copy_n(ioCfg.l0.unitNames.begin() + ioCfg.l0.NIM_IO_Offset,
                    trigger_io::NIM_IO_Count,
                    std::back_inserter(names));

        // copy the default names from Level0 structure
        QStringList defaultNames;
        std::copy_n(Level0::DefaultUnitNames.begin() + ioCfg.l0.NIM_IO_Offset,
                    trigger_io::NIM_IO_Count,
                    std::back_inserter(defaultNames));

        // settings stored in Level3
        QVector<trigger_io::IO> settings;
        std::copy(ioCfg.l3.ioNIM.begin(), ioCfg.l3.ioNIM.end(),
                  std::back_inserter(settings));

        // build a vector of available input names for each NIM IO
        QVector<QStringList> inputChoiceNameLists;

        for (size_t io = 0; io < trigger_io::NIM_IO_Count; io++)
        {
            int idx = io + trigger_io::Level3::NIM_IO_Unit_Offset;
            const auto &choiceList = ioCfg.l3.DynamicInputChoiceLists[idx][0];

            QStringList nameList;

            for (const auto &address: choiceList)
                nameList.push_back(lookup_name(ioCfg, address));

            inputChoiceNameLists.push_back(nameList);
        }

        auto connections = to_qvector(
            ioCfg.l3.connections.begin() + ioCfg.l3.NIM_IO_Unit_Offset,
            ioCfg.l3.connections.begin() + ioCfg.l3.NIM_IO_Unit_Offset + trigger_io::NIM_IO_Count);

        NIM_IO_SettingsDialog dialog(names, defaultNames, settings, inputChoiceNameLists, connections, this);
        dialog.setWindowModality(Qt::WindowModal);
        dialog.resize(800, 500);

        auto do_apply = [this, &dialog, &ioCfg] ()
        {
            auto names = dialog.getNames();

            // Copy names to L0
            std::copy_n(names.begin(),
                        trigger_io::NIM_IO_Count,
                        ioCfg.l0.unitNames.begin() + ioCfg.l0.NIM_IO_Offset);

            // Copy names to L3
            std::copy_n(names.begin(),
                        trigger_io::NIM_IO_Count,
                        ioCfg.l3.unitNames.begin() + ioCfg.l3.NIM_IO_Unit_Offset);

            auto settings = dialog.getSettings();
            {
                size_t count = std::min(static_cast<size_t>(settings.size()), ioCfg.l0.ioNIM.size());

                // Copy settings to L0 and L3
                std::copy_n(settings.begin(), count, ioCfg.l0.ioNIM.begin());
                std::copy_n(settings.begin(), count, ioCfg.l3.ioNIM.begin());
            }

            {
                auto connections = dialog.getConnections();
                auto count = std::min(static_cast<size_t>(connections.size()),
                                      trigger_io::NIM_IO_Count);
                std::copy_n(
                    connections.begin(), count,
                    ioCfg.l3.connections.begin() + ioCfg.l3.NIM_IO_Unit_Offset);
            }

            setupModified();
        };

        connect(&dialog, &QDialog::accepted, this, do_apply);

        dialog.exec();
    });

    QObject::connect(scene, &TriggerIOGraphicsScene::editECL_Outputs,
                     [this] ()
    {
        auto &ioCfg = d->ioCfg;

        QStringList names;

        std::copy_n(ioCfg.l3.unitNames.begin() + ioCfg.l3.ECL_Unit_Offset,
                    trigger_io::ECL_OUT_Count,
                    std::back_inserter(names));

        // settings stored in Level3
        QVector<trigger_io::IO> settings;
        std::copy(ioCfg.l3.ioECL.begin(), ioCfg.l3.ioECL.end(),
                  std::back_inserter(settings));

        // build a vector of available input names for each ECL IO
        QVector<QStringList> inputChoiceNameLists;

        for (size_t io = 0; io < trigger_io::ECL_OUT_Count; io++)
        {
            int idx = io + trigger_io::Level3::ECL_Unit_Offset;
            const auto &choiceList = ioCfg.l3.DynamicInputChoiceLists[idx][0];

            QStringList nameList;

            for (const auto &address: choiceList)
                nameList.push_back(lookup_name(ioCfg, address));

            inputChoiceNameLists.push_back(nameList);
        }

        auto connections = to_qvector(
            ioCfg.l3.connections.begin() + ioCfg.l3.ECL_Unit_Offset,
            ioCfg.l3.connections.begin() + ioCfg.l3.ECL_Unit_Offset + trigger_io::ECL_OUT_Count);

        ECL_SettingsDialog dialog(names, settings, connections, inputChoiceNameLists, this);
        dialog.setWindowModality(Qt::WindowModal);

        auto do_apply = [this, &dialog, &ioCfg] ()
        {
            auto names = dialog.getNames();

            // Copy names to L3
            std::copy_n(names.begin(),
                        trigger_io::ECL_OUT_Count,
                        ioCfg.l3.unitNames.begin() + ioCfg.l3.ECL_Unit_Offset);

            auto settings = dialog.getSettings();
            {
                size_t count = std::min(static_cast<size_t>(settings.size()),
                                        ioCfg.l3.ioECL.size());

                // Copy settings to L3
                std::copy_n(settings.begin(), count, ioCfg.l3.ioECL.begin());
            }

            {
                auto connections = dialog.getConnections();
                auto count = std::min(static_cast<size_t>(connections.size()),
                                      trigger_io::ECL_OUT_Count);
                std::copy_n(
                    connections.begin(), count,
                    ioCfg.l3.connections.begin() + ioCfg.l3.ECL_Unit_Offset);
            }

            setupModified();
        };

        connect(&dialog, &QDialog::accepted, this, do_apply);

        dialog.exec();
    });

    QObject::connect(scene, &TriggerIOGraphicsScene::editL3Utils,
                     [this] ()
    {
        auto &ioCfg = d->ioCfg;

        QVector<QVector<QStringList>> inputChoiceNameLists;

        // FIXME: Counter latch input hacks all the way
        for (int unit = 0; unit < ioCfg.l3.unitNames.size()-1; unit++)
        {
            if (Level3::CountersOffset <= static_cast<unsigned>(unit)
                && static_cast<unsigned>(unit) < Level3::CountersOffset + Level3::CountersCount)
            {
                QVector<QStringList> foo;

                for (unsigned input=0; input<2; input++)
                {
                    const auto &choiceList = ioCfg.l3.DynamicInputChoiceLists[unit][input];
                    QStringList nameList;
                    for (const auto &address: choiceList)
                        nameList.push_back(lookup_name(ioCfg, address));

                    foo.push_back(nameList);
                }

                inputChoiceNameLists.push_back(foo);
            }
            else
            {
                const auto &choiceList = ioCfg.l3.DynamicInputChoiceLists[unit][0];
                QStringList nameList;
                for (const auto &address: choiceList)
                    nameList.push_back(lookup_name(ioCfg, address));

                inputChoiceNameLists.push_back({nameList});
            }
        }

        Level3UtilsDialog dialog(ioCfg.l3, inputChoiceNameLists, d->vmeEventNames, this);
        dialog.setWindowModality(Qt::WindowModal);
        dialog.resize(1100, 600);

        auto do_apply = [this, &dialog, &ioCfg] ()
        {
            ioCfg.l3 = dialog.getSettings();
            setupModified();
        };

        connect(&dialog, &QDialog::accepted, this, do_apply);

        dialog.exec();
    });

    QObject::connect(scene, &TriggerIOGraphicsScene::editL0Utils,
                     [this] ()
    {
        auto &ioCfg = d->ioCfg;

        Level0UtilsDialog dialog(ioCfg.l0, d->vmeEventNames, this);
        dialog.setWindowModality(Qt::WindowModal);
        dialog.resize(1350, 600);

        auto do_apply = [this, &dialog, &ioCfg] ()
        {
            ioCfg.l0 = dialog.getSettings();
            setupModified();
        };

        connect(&dialog, &QDialog::accepted, this, do_apply);

        dialog.exec();
    });

    QObject::connect(d->scriptConfig, &VMEScriptConfig::modified,
                     this, &MVLCTriggerIOEditor::reload);

<<<<<<< HEAD
    auto view = new QGraphicsView(scene);
    view->installEventFilter(new MouseWheelZoomer(view));
=======
    auto view = new TriggerIOView(scene);
    d->view = view;
>>>>>>> 011bbc2c

    view->setRenderHints(
        QPainter::Antialiasing | QPainter::TextAntialiasing |
        QPainter::SmoothPixmapTransform |
        QPainter::HighQualityAntialiasing);

    view->setContextMenuPolicy(Qt::CustomContextMenu);

    connect(view, &QWidget::customContextMenuRequested,
            this, [this](const QPoint &pos) { d->runContextMenu(pos); });

    auto logicWidget = new QWidget;
    auto logicLayout = make_vbox<0, 0>(logicWidget);
    logicLayout->addWidget(view, 1);

    auto toolbar = make_toolbar();
    toolbar->setToolButtonStyle(Qt::ToolButtonTextUnderIcon);

    QAction *action = nullptr;

    action = toolbar->addAction(
        QIcon(":/script-run.png"), QSL("Run"),
        this,  &MVLCTriggerIOEditor::runScript_);

    action = toolbar->addAction(
        QIcon(":/gear--arrow.png"), QSL("Autorun"));

    connect(action, &QAction::toggled, this, [this] (bool b) { d->scriptAutorun = b; });

    action->setCheckable(true);
    action->setChecked(true);

#if 0
    action = toolbar->addAction(
        QIcon(":/document-open.png"), QSL("Load from file"));
    action->setEnabled(false);

    action = toolbar->addAction(
        QIcon(":/document-save-as.png"), QSL("Save to file"));
    action->setEnabled(false);
#endif

    toolbar->addSeparator();

    auto clearMenu = new QMenu;
    clearMenu->addAction(
        QSL("Default Setup"), this, [this] ()
        {
            auto scriptContents = vats::read_default_mvlc_trigger_io_script().contents;
            d->ioCfg = parse_trigger_io_script_text(scriptContents);
            setupModified();
        });

    clearMenu->addAction(
        QSL("Empty Setup"), this, [this] ()
        {
            d->ioCfg = {};
            setupModified();
        });

    action = toolbar->addAction(
        QIcon(":/document-new.png"), QSL("Clear Setup"));

    action->setMenu(clearMenu);

    if (auto clearButton = qobject_cast<QToolButton *>(toolbar->widgetForAction(action)))
        clearButton->setPopupMode(QToolButton::InstantPopup);

    action = toolbar->addAction(
        QIcon(":/application-rename.png"), QSL("Reset Names"),
        this, [this] ()
        {
            reset_names(d->ioCfg);
            setupModified();
        });

    action = toolbar->addAction(
        QIcon(":/document-revert.png"), QSL("Revert to original state"),
        this, [this] ()
        {
            d->scriptConfig->setScriptContents(d->initialScriptContents);
            d->scriptConfig->setModified(false);
            d->ioCfg = parse_trigger_io_script_text(d->scriptConfig->getScriptContents());
            setupModified();
        });

    toolbar->addSeparator();

    // connection map: shows/hides static connection edges and the big bus-like bars
    QSettings settings;
    bool connectionMapVisible = settings.value("MVLC_TriggerIOEditor/ConnectionMapVisible", true).toBool();
    action = toolbar->addAction(QSL("Toggle connection map"));
    action->setCheckable(true);
    action->setChecked(connectionMapVisible);
    action->setToolTip(QSL("Shows/hides fixed connection lines and"
                           " bars and arrows representing connection possibilities."));
    action->setStatusTip(action->toolTip());

    auto show_connect_help = [this, action](bool show)
    {
        d->scene->setStaticConnectionsVisible(show);
        d->scene->setConnectionBarsVisible(show);

        action->setIcon(show
                        ? QIcon(":/resources/layer-visible-on.png")
                        : QIcon(":/resources/layer-visible-off.png"));
        QSettings settings;
        settings.setValue("MVLC_TriggerIOEditor/ConnectionMapVisible", show);
    };

    connect(action, &QAction::triggered, this, show_connect_help);
    show_connect_help(connectionMapVisible);

    // Print a list of the front panel io configuration and names. Could be
    // printed on a piece of paper and used as a cheatsheet when working on the
    // crate.
    action = toolbar->addAction(
        QIcon(QSL(":/document-text.png")),
        QSL("Print Front Panel Setup"),
        this, [this] () { d->onActionPrintFrontPanelSetup(); });

    toolbar->addSeparator();

    action = toolbar->addAction(
        QIcon(":/vme_script.png"), QSL("Edit Script"),
        this, [this] ()
        {
            if (!d->scriptEditor)
            {
                auto editor = new VMEScriptEditor(d->scriptConfig);
                editor->setAttribute(Qt::WA_DeleteOnClose);
                d->scriptEditor = editor;

                connect(editor, &QObject::destroyed,
                        this, [this] () { d->scriptEditor = nullptr; });

                add_widget_close_action(editor);

                auto geoSaver = new WidgetGeometrySaver(editor);
                geoSaver->addAndRestore(editor, "MVLCTriggerIOEditor/CodeEditorGeometry");
            }

            d->scriptEditor->show();
            d->scriptEditor->raise();
        });

    toolbar->addSeparator();

    action = toolbar->addAction(
        QIcon(":/help.png"), QSL("Help"),
        this, [] ()
        {
            mvme::QtAssistantRemoteControl::instance().activateKeyword("mvlc_trigger_io");
        });

    action = toolbar->addAction(
        QIcon(":/vme_event.png"), QSL("DSO"),
        this, [this] ()
        {
            if (!d->dsoWidget)
            {
                d->dsoWidget = new DSOSimWidget(
                    d->scriptConfig,
                    d->mvlc);

                d->dsoWidget->setAttribute(Qt::WA_DeleteOnClose);
                connect(d->dsoWidget, &QObject::destroyed,
                        this, [this] () { d->dsoWidget = nullptr; });
                add_widget_close_action(d->dsoWidget);
                auto geoSaver = new WidgetGeometrySaver(d->dsoWidget);
                geoSaver->addAndRestore(d->dsoWidget, "MVLCTriggerIOEditor/DSOWidgetGeometry");
            }

            d->dsoWidget->show();
            d->dsoWidget->raise();
        });
    action->setToolTip("Digital Storage Oscilloscope");

    auto mainLayout = make_vbox<2, 2>(this);
    mainLayout->addWidget(toolbar);
    mainLayout->addWidget(logicWidget);

    setWindowTitle(QSL("MVLC Trigger & I/O Editor (")
                   + d->scriptConfig->getVerboseTitle() + ")");
}

MVLCTriggerIOEditor::~MVLCTriggerIOEditor()
{
    if (d->scriptEditor)
        d->scriptEditor->close();

    if (d->dsoWidget)
        d->dsoWidget->close();
}

void MVLCTriggerIOEditor::setVMEEventNames(const QStringList &names)
{
    d->vmeEventNames = names;
}

void MVLCTriggerIOEditor::setMVLC(mvlc::MVLC mvlc)
{
    d->mvlc = mvlc;

    if (d->dsoWidget)
        d->dsoWidget->setMVLC(mvlc);
}

void MVLCTriggerIOEditor::runScript_()
{
    emit runScriptConfig(d->scriptConfig);
}

void MVLCTriggerIOEditor::setupModified()
{
    qDebug() << __PRETTY_FUNCTION__;
    d->scene->setTriggerIOConfig(d->ioCfg);

    regenerateScript();

    if (d->scriptAutorun)
        runScript_();
}

void MVLCTriggerIOEditor::regenerateScript()
{
    qDebug() << __PRETTY_FUNCTION__;
    auto &ioCfg = d->ioCfg;
    auto scriptText = generate_trigger_io_script_text(ioCfg);
    d->scriptConfig->setScriptContents(scriptText);

#ifndef NDEBUG
    {
        auto tmpIoCfg = parse_trigger_io_script_text(d->scriptConfig->getScriptContents());
        auto tmpText = generate_trigger_io_script_text(tmpIoCfg);
        assert(scriptText == tmpText);
    }
#endif
}

void MVLCTriggerIOEditor::reload()
{
    qDebug() << __PRETTY_FUNCTION__;
    d->ioCfg = parse_trigger_io_script_text(d->scriptConfig->getScriptContents());
    d->scene->setTriggerIOConfig(d->ioCfg);
}

} // end namespace mesytec<|MERGE_RESOLUTION|>--- conflicted
+++ resolved
@@ -54,7 +54,7 @@
     QString initialScriptContents;
     VMEScriptEditor *scriptEditor = nullptr;
     TriggerIOGraphicsScene *scene = nullptr;
-    TriggerIOView *view = nullptr;
+    QGraphicsView *view = nullptr;
     bool scriptAutorun = false;
     QStringList vmeEventNames;
 
@@ -747,13 +747,9 @@
     QObject::connect(d->scriptConfig, &VMEScriptConfig::modified,
                      this, &MVLCTriggerIOEditor::reload);
 
-<<<<<<< HEAD
     auto view = new QGraphicsView(scene);
     view->installEventFilter(new MouseWheelZoomer(view));
-=======
-    auto view = new TriggerIOView(scene);
     d->view = view;
->>>>>>> 011bbc2c
 
     view->setRenderHints(
         QPainter::Antialiasing | QPainter::TextAntialiasing |
