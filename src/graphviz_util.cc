--- conflicted
+++ resolved
@@ -6,7 +6,6 @@
 #include <sstream>
 #include <QGraphicsScene>
 #include <QDebug>
-<<<<<<< HEAD
 
 extern gvplugin_library_t gvplugin_dot_layout_LTX_library;
 #if 0
@@ -27,8 +26,6 @@
     #endif
     { 0, 0}
 };
-=======
->>>>>>> 69f0504d
 
 namespace mesytec
 {
@@ -61,12 +58,7 @@
     gvParseArgs(gvc, 2, args);
 
     gvAddLibrary(gvc, &gvplugin_dot_layout_LTX_library);
-<<<<<<< HEAD
     qDebug() << "gv error buffer after gvAddLibrary():" << g_errorBuffer.str().c_str();
-=======
-
-    agseterrf(myerrf);
->>>>>>> 69f0504d
 
     Agraph_t *g = agmemread(dotCode);
     qDebug() << "gv error buffer after agmemread():" << g_errorBuffer.str().c_str();
