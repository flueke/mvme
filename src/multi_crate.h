#ifndef __MVME_MULTI_CRATE_H__
#define __MVME_MULTI_CRATE_H__

#include <memory>
#include <set>

#include <QJsonDocument>
#include <QJsonObject>
#include <QString>

#include <cassert>
#include <stdexcept>
#include <fmt/format.h>
#include <mesytec-mvlc/mesytec-mvlc.h>

#include "libmvme_export.h"
#include "vme_config.h"
#include "mvlc/mvlc_vme_controller.h"

namespace multi_crate
{

class MulticrateVMEConfig: public ConfigObject
{
    Q_OBJECT
    signals:
        void crateConfigAdded(VMEConfig *cfg);
        void crateConfigAboutToBeRemoved(VMEConfig *cfg);

    public:
        Q_INVOKABLE explicit MulticrateVMEConfig(QObject *parent = nullptr);
        ~MulticrateVMEConfig() override;

        void addCrateConfig(VMEConfig *cfg);
        void removeCrateConfig(VMEConfig *cfg);
        bool containsCrateConfig(const VMEConfig *cfg) const;
        const std::vector<VMEConfig *> &getCrateConfigs() const { return m_crateConfigs; }

        VMEConfig *getMergedConfig() const { return m_mergedConfig; }

        void setIsCrossCrateEvent(int eventIndex, bool isCrossCrate);
        bool isCrossCrateEvent(int eventIndex) const;

        void setCrossCrateEventMainModuleId(int eventIndex, const QUuid &moduleId);
        QUuid getCrossCrateEventMainModuleId(int eventIndex) const;


    protected:
        std::error_code read_impl(const QJsonObject &json) override;
        std::error_code write_impl(QJsonObject &json) const override;

    private:
        // Crate VMEConfigs in crate index order. The first is the
        // primary/master crate.
        std::vector<VMEConfig *> m_crateConfigs;

        // Zero based indexes of cross-crate events.
        std::set<int> m_crossCrateEventIndexes;

        // Holds the id of the main/reference module for each cross-crate event
        // (required for the event builder).
        std::map<int, QUuid> m_crossCrateEventMainModules;

        // VME Config containing all cross-crate events and their modules.
        // Not updated by this class. Needs to be updated externally.
        VMEConfig *m_mergedConfig = nullptr;
};

//
// VME config merging
//

<<<<<<< HEAD
struct LIBMVME_EXPORT MultiCrateModuleMappings
=======
// Holds bi-directional mappings between ConfigObjects in crate and merged vme
// configs.
struct MultiCrateObjectMappings
>>>>>>> 7d23c340
{
    QMap<QUuid, QUuid> cratesToMerged;
    QMap<QUuid, QUuid> mergedToCrates;

    void insertMapping(const ConfigObject *crateObject, const ConfigObject *mergedObject)
    {
        insertMapping(crateObject->getId(), mergedObject->getId());
    }

    void insertMapping(const QUuid &crateModuleId, const QUuid &mergedModuleId)
    {
        cratesToMerged.insert(crateModuleId, mergedModuleId);
        mergedToCrates.insert(mergedModuleId, crateModuleId);
    }
};

// inputs:
// * list of crate vme configs with the first being the main crate
// * list of event indexes which are part of a cross-crate event
//
// outputs:
// * a new merged vme config containing both merged cross-crate events and
//   non-merged single-crate events. The latter events are in linear (crate,
//   event) order.
<<<<<<< HEAD
// * bi-directional module mappings
std::pair<std::unique_ptr<VMEConfig>, MultiCrateModuleMappings> LIBMVME_EXPORT make_merged_vme_config(
=======
// * bi-directional module id mappings
// TODO: store eventIds in mappings and resue them like for modules
std::pair<std::unique_ptr<VMEConfig>, MultiCrateObjectMappings> make_merged_vme_config(
>>>>>>> 7d23c340
    const std::vector<VMEConfig *> &crateConfigs,
    const std::set<int> &crossCrateEvents,
    const MultiCrateObjectMappings &prevMappings = {}
    );

<<<<<<< HEAD
inline std::pair<std::unique_ptr<VMEConfig>, MultiCrateModuleMappings> LIBMVME_EXPORT make_merged_vme_config(
=======
inline std::pair<std::unique_ptr<VMEConfig>, MultiCrateObjectMappings> make_merged_vme_config(
>>>>>>> 7d23c340
    const std::vector<std::unique_ptr<VMEConfig>> &crateConfigs,
    const std::set<int> &crossCrateEvents,
    const MultiCrateObjectMappings &prevMappings = {}
    )
{
    std::vector<VMEConfig *> rawConfigs;
    for (auto &ptr: crateConfigs)
        rawConfigs.emplace_back(ptr.get());

<<<<<<< HEAD
    return make_merged_vme_config(rawConfigs, crossCrateEvents);
}

//
// MultiCrateConfig
//

struct LIBMVME_EXPORT MultiCrateConfig
{
    // Filename of the VMEConfig for the main crate.
    QString mainConfig;

    // Filenames of VMEconfigs of the secondary crates.
    QStringList secondaryConfigs;

    // Event ids from mainConfig which form cross crate events.
    std::set<QUuid> crossCrateEventIds;

    // Ids of the "main" module for each cross crate event. The moduleId may
    // come from any of the individual VMEConfigs. The representation of this
    // module in the merged VMEConfig will be used as the EventBuilders main
    // module.
    std::set<QUuid> mainModuleIds;
};

inline bool operator==(const MultiCrateConfig &a, const MultiCrateConfig &b)
{
    return (a.mainConfig == b.mainConfig
            && a.secondaryConfigs == b.secondaryConfigs
            && a.crossCrateEventIds == b.crossCrateEventIds
           );
}

inline bool operator!=(const MultiCrateConfig &a, const MultiCrateConfig &b)
{
    return !(a == b);
}

MultiCrateConfig LIBMVME_EXPORT load_multi_crate_config(const QJsonDocument &doc);
MultiCrateConfig LIBMVME_EXPORT load_multi_crate_config(const QJsonObject &json);
MultiCrateConfig LIBMVME_EXPORT load_multi_crate_config(const QString &filename);

QJsonObject LIBMVME_EXPORT to_json_object(const MultiCrateConfig &mcfg);
QJsonDocument LIBMVME_EXPORT to_json_document(const MultiCrateConfig &mcfg);

=======
    return make_merged_vme_config(rawConfigs, crossCrateEvents, prevMappings);
}

>>>>>>> 7d23c340
//
// Playground
//

using namespace mesytec;

// listfile::WriteHandle implementation which enqueues the data onto the given
// ReadoutBufferQueues. The queues are used in a blocking fashion which means
// write() will block if the consuming side is too slow.
//
// FIXME (maybe): using the WriteHandle interface leads to having to create
// another copy of the readout buffer (the first copy is done in
// mvlc::ReadoutWorker::Private::flushCurrentOutputBuffer()).
class LIBMVME_EXPORT BlockingBufferQueuesWriteHandle: public mvlc::listfile::WriteHandle
{
    public:
        BlockingBufferQueuesWriteHandle(
            mvlc::ReadoutBufferQueues &destQueues,
            mvlc::ConnectionType connectionType
            )
            : destQueues_(destQueues)
            , connectionType_(connectionType)
        {
        }

        size_t write(const u8 *data, size_t size) override
        {
            auto destBuffer = destQueues_.emptyBufferQueue().dequeue_blocking();
            destBuffer->clear();
            destBuffer->setBufferNumber(nextBufferNumber_++);
            destBuffer->setType(connectionType_);
            destBuffer->ensureFreeSpace(size);
            assert(destBuffer->used() == 0);
            std::memcpy(destBuffer->data(), data, size);
            destBuffer->use(size);
            destQueues_.filledBufferQueue().enqueue(destBuffer);
            return size;
        }

    private:
        mvlc::ReadoutBufferQueues &destQueues_;
        mvlc::ConnectionType connectionType_;
        u32 nextBufferNumber_ = 1u;
};

<<<<<<< HEAD
struct LIBMVME_EXPORT EventBuilderOutputBufferWriter
=======
class DroppingBufferQueuesWriteHandle: public mvlc::listfile::WriteHandle
{
    public:
        DroppingBufferQueuesWriteHandle(
            mvlc::ReadoutBufferQueues &destQueues,
            mvlc::ConnectionType connectionType
            )
            : destQueues_(destQueues)
            , connectionType_(connectionType)
        {
        }

        size_t write(const u8 *data, size_t size) override
        {
            if (auto destBuffer = destQueues_.emptyBufferQueue().dequeue())
            {
                destBuffer->clear();
                destBuffer->setBufferNumber(nextBufferNumber_);
                destBuffer->setType(connectionType_);
                destBuffer->ensureFreeSpace(size);
                assert(destBuffer->used() == 0);
                std::memcpy(destBuffer->data(), data, size);
                destBuffer->use(size);
                destQueues_.filledBufferQueue().enqueue(destBuffer);
            }

            ++nextBufferNumber_;
            return size;
        }

    private:
        mvlc::ReadoutBufferQueues &destQueues_;
        mvlc::ConnectionType connectionType_;
        u32 nextBufferNumber_ = 1u;
};

struct EventBuilderOutputBufferWriter
>>>>>>> 7d23c340
{
    /* TODO:
     *
     * - find a better name for the struct
     * - if writing a listfile using the output of the EventBuilder
     *   vmeconfig and beginrun/endrun sections are needed.
     * - forced flush due to timeout and at the end of a run
     */


    using ModuleData = mvlc::readout_parser::ModuleData;

    EventBuilderOutputBufferWriter(mvlc::ReadoutBufferQueues &snoopQueues)
        : snoopQueues_(snoopQueues)
    {
    }

    ~EventBuilderOutputBufferWriter()
    {
        flushCurrentOutputBuffer();

        if (outputBuffer_)
        {
            snoopQueues_.emptyBufferQueue().enqueue(outputBuffer_);
            outputBuffer_ = nullptr;
        }
    }

    void eventData(int ci, int ei, const ModuleData *moduleDataList, unsigned moduleCount)
    {
        if (auto dest = getOutputBuffer())
        {
            mvlc::listfile::write_module_data(
                *dest, ci, ei, moduleDataList, moduleCount);
            maybeFlushOutputBuffer();
        }
        // else: data is dropped
    }

    void systemEvent(int ci, const u32 *header, u32 size)
    {
        if (auto dest = getOutputBuffer())
        {
            mvlc::listfile::write_system_event(
                *dest, ci, header, size);
            maybeFlushOutputBuffer();
        }
        // else: data is dropped
    }

    mvlc::ReadoutBuffer *getOutputBuffer()
    {
        if (!outputBuffer_)
        {
            outputBuffer_ = snoopQueues_.emptyBufferQueue().dequeue();

            if (outputBuffer_)
            {
                outputBuffer_->clear();
                outputBuffer_->setBufferNumber(nextOutputBufferNumber_++);
                outputBuffer_->setType(mvlc::ConnectionType::USB);
            }
        }

        return outputBuffer_;
    }

    void flushCurrentOutputBuffer()
    {
        if (outputBuffer_ && outputBuffer_->used() > 0)
        {
            snoopQueues_.filledBufferQueue().enqueue(outputBuffer_);
            outputBuffer_ = nullptr;
            lastFlushTime_ = std::chrono::steady_clock::now();
        }
    }

    void maybeFlushOutputBuffer()
    {
        if (!outputBuffer_ || outputBuffer_->empty())
            return;

        if (std::chrono::steady_clock::now() - lastFlushTime_ >= FlushBufferInterval)
            flushCurrentOutputBuffer();
    }

    mvlc::ReadoutBufferQueues &snoopQueues_;
    mvlc::ReadoutBuffer *outputBuffer_ = nullptr;
    u32 nextOutputBufferNumber_ = 1u;
    std::chrono::steady_clock::time_point lastFlushTime_ = std::chrono::steady_clock::now();;
    const std::chrono::milliseconds FlushBufferInterval = std::chrono::milliseconds(500);
};



// Chain to build:
// mvlc::ReadoutWorker -> listfile::WriteHandle
//   -> [write  single crate listfile to disk]
//   -> Queue -> ReadoutParser [-> MultiEventSplitter ] -> EventBuilder::recordEventData()
//   -> EventBuilder -> MergedQueue
//   -> MergedQueue -> Analysis
//                  -> MergedListfile
//
// Can leave out the merged queue in the fist iteration and directly call into
// the analysis but this makes EventBuilder and analysis run in the same
// thread.

// Threads, ReadoutWorker, ReadoutParser, EventBuilder, Analysis

struct LIBMVME_EXPORT CrateReadout
{
    using ProtectedParserCounters = mvlc::Protected<mvlc::readout_parser::ReadoutParserCounters>;

    std::unique_ptr<mvme_mvlc::MVLC_VMEController> mvlcController;
    mvlc::MVLC mvlc;
    // unused but required for mvlc::ReadoutWorker instances.
    std::unique_ptr<mvlc::ReadoutBufferQueues> readoutSnoopQueues;
    std::unique_ptr<mvlc::ReadoutWorker> readoutWorker;

    // Buffer queues between the readout worker and the readout parser. Filled
    // by an instance of BlockingBufferQueuesWriteHandle, emptied by the
    // readout parser.
    std::unique_ptr<mvlc::ReadoutBufferQueues> readoutBufferQueues;
    std::unique_ptr<BlockingBufferQueuesWriteHandle> readoutWriteHandle;

    mvlc::readout_parser::ReadoutParserState parserState;
    std::unique_ptr<ProtectedParserCounters> parserCounters;
    mvlc::readout_parser::ReadoutParserCallbacks parserCallbacks;
    std::unique_ptr<std::atomic<bool>> parserQuit;
    std::thread parserThread;

    //CrateReadout() {}
    //CrateReadout(CrateReadout &&) = default;
    //CrateReadout(const CrateReadout &) = delete;
};

struct LIBMVME_EXPORT MultiCrateReadout
{

    std::vector<std::unique_ptr<CrateReadout>> crateReadouts;

    std::unique_ptr<mvlc::EventBuilder> eventBuilder;
    mvlc::readout_parser::ReadoutParserCallbacks eventBuilderCallbacks;
    std::unique_ptr<std::atomic<bool>> eventBuilderQuit;
    std::thread eventBuilderThread;

    std::unique_ptr<mvlc::ReadoutBufferQueues> eventBuilderSnoopOutputQueues;
    //std::unique_ptr<mvlc::ReadoutBufferQueues> postProcessedListfileQueues;
};

} // end namespace multi_crate

Q_DECLARE_METATYPE(multi_crate::MulticrateVMEConfig *);

#endif /* __MVME_MULTI_CRATE_H__ */<|MERGE_RESOLUTION|>--- conflicted
+++ resolved
@@ -70,13 +70,9 @@
 // VME config merging
 //
 
-<<<<<<< HEAD
-struct LIBMVME_EXPORT MultiCrateModuleMappings
-=======
 // Holds bi-directional mappings between ConfigObjects in crate and merged vme
 // configs.
-struct MultiCrateObjectMappings
->>>>>>> 7d23c340
+struct LIBMVME_EXPORT MultiCrateObjectMappings
 {
     QMap<QUuid, QUuid> cratesToMerged;
     QMap<QUuid, QUuid> mergedToCrates;
@@ -101,24 +97,15 @@
 // * a new merged vme config containing both merged cross-crate events and
 //   non-merged single-crate events. The latter events are in linear (crate,
 //   event) order.
-<<<<<<< HEAD
-// * bi-directional module mappings
-std::pair<std::unique_ptr<VMEConfig>, MultiCrateModuleMappings> LIBMVME_EXPORT make_merged_vme_config(
-=======
 // * bi-directional module id mappings
 // TODO: store eventIds in mappings and resue them like for modules
-std::pair<std::unique_ptr<VMEConfig>, MultiCrateObjectMappings> make_merged_vme_config(
->>>>>>> 7d23c340
+std::pair<std::unique_ptr<VMEConfig>, MultiCrateObjectMappings> LIBMVME_EXPORT make_merged_vme_config(
     const std::vector<VMEConfig *> &crateConfigs,
     const std::set<int> &crossCrateEvents,
     const MultiCrateObjectMappings &prevMappings = {}
     );
 
-<<<<<<< HEAD
-inline std::pair<std::unique_ptr<VMEConfig>, MultiCrateModuleMappings> LIBMVME_EXPORT make_merged_vme_config(
-=======
-inline std::pair<std::unique_ptr<VMEConfig>, MultiCrateObjectMappings> make_merged_vme_config(
->>>>>>> 7d23c340
+inline std::pair<std::unique_ptr<VMEConfig>, MultiCrateObjectMappings> LIBMVME_EXPORT make_merged_vme_config(
     const std::vector<std::unique_ptr<VMEConfig>> &crateConfigs,
     const std::set<int> &crossCrateEvents,
     const MultiCrateObjectMappings &prevMappings = {}
@@ -128,8 +115,7 @@
     for (auto &ptr: crateConfigs)
         rawConfigs.emplace_back(ptr.get());
 
-<<<<<<< HEAD
-    return make_merged_vme_config(rawConfigs, crossCrateEvents);
+    return make_merged_vme_config(rawConfigs, crossCrateEvents, prevMappings);
 }
 
 //
@@ -174,11 +160,6 @@
 QJsonObject LIBMVME_EXPORT to_json_object(const MultiCrateConfig &mcfg);
 QJsonDocument LIBMVME_EXPORT to_json_document(const MultiCrateConfig &mcfg);
 
-=======
-    return make_merged_vme_config(rawConfigs, crossCrateEvents, prevMappings);
-}
-
->>>>>>> 7d23c340
 //
 // Playground
 //
@@ -224,9 +205,6 @@
         u32 nextBufferNumber_ = 1u;
 };
 
-<<<<<<< HEAD
-struct LIBMVME_EXPORT EventBuilderOutputBufferWriter
-=======
 class DroppingBufferQueuesWriteHandle: public mvlc::listfile::WriteHandle
 {
     public:
@@ -264,7 +242,6 @@
 };
 
 struct EventBuilderOutputBufferWriter
->>>>>>> 7d23c340
 {
     /* TODO:
      *
