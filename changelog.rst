.. index:: Changelog, Changes

##################################################
Changelog
##################################################

<<<<<<< HEAD
Version 1.12 - works with MVLC FW0037 or earlier
------------------------------------------------
=======
Version 1.12.2 - works with MVLC FW0037 or earlier
--------------------------------------------------
>>>>>>> dfbfa16e

* mvlc:

  - Update FTDI driver for windows from 1.3.0.2 to 1.3.0.8.

  - Fix broken trigger setup with MVLC < FW0037.

  - Fixes and improvements to the mesytec-mvlc YAML export/import.

* vme_script

  - Fix wrong FIFO mode setting when parsing block transfer commands.

  - Do not accept invalid VME amods for block transfers (e.g. MBLT with a24).

* vme_templates: Add template for MHV-4 readout via RC-Bus connection from a
  parent VME module.

* analysis

  - Improve the Calibration editor.

  - Fix potential corruption in the Difference operator when input sizes are not
    equal (old analysis files).

* vme ui: Bugfixes in the Add/Edit Module GUI.

* Fix hang on shutdown under windows (promteheus-cpp related issue).

Version 1.11.0 - MVLC FW0037 or later only!
-------------------------------------------

* Support for new MVLC firmware FW0037 features:

  - The 4 new StackTimer units can now be used to create periodic readout events
    without having to use ``TriggerResource`` and ``StackStart`` units.

  - New event trigger condition to activate command stacks on one of the master
    trigger signals.

  - The total number of MVLC command stacks has been raised from 8 to 16, so now
    15 command stacks are available for readout events.

* mvlc:

  - The default Trigger I/O script is now empty as the previous default script
    was confusing.

  - Remember last connected ETH hostname and other settings when switching
    controller types.

  - Add more utility VME scripts for the MVLC related to multicrate master/slave
    handling.

  - Trigger I/O DSO: Fix simulation of strobed LUT outputs.

* analysis:

  - histo1d: log scale plotting and stat calculation fixes

  - ExportSink: updates to the generated code: port to python3, require
    cmake 3.0, suppress compiler warnings, do not force c++14 but pick the
    standard used by ROOT instead. Tested with python-3.11.

* Only attempt to connect to VME controllers once instead of multiple times to
  reduce log spam and wait time in case of errors.

* Crash fix with old mvmelst formatted data and multi event splitting.

Version 1.10.4
--------------

* analysis: Fix bug leading to ExportSink output files being truncated on listfile load.

Version 1.10.3
--------------

* mvlc: Fix ``mblts`` and ``mbltsfifo`` commands producing broken readout stacks.

* analysis:

  - correctly set the output limits of the ``Previous Value`` operator

  - allow toggling between scientific and full number display in the "Show
    Parameters" window.

Version 1.10.2
--------------

* Fix large values for listfile split size and split duration being truncated.

Version 1.10.1
--------------

* Add the prometheus+grafana docker-compose project to the binary packages
  (extras/metrics).

Version 1.10.0
--------------

* new: filter listfiles based on analysis conditions. Produces MVLC_USB
  formatted output listfiles.

* new: prometheus metrics for the MVLC readout and the analysis. Metrics
  are exposed on port 13802 by default.

* vme_templates: Updated VMMR template. Merge vmmr and vmmr_1ns variants.

* MVLC Trigger IO: fixes for the LUT simulation code (FW0036 related).

* analysis: conditions now output 0.0 if false instead of invalid_param()/NaN.
  Allows to track condition true/false and total counts in a single 1d
  histogram.

* bugfixes: empty listfile filename display, uninitialized data in multi_event_splitter

Version 1.9.2
-------------

* mvlc: abort daq start sequence on error in trigger io init.

* histo2d: enable slicing only for 2d histos, not for 1d array views

Version 1.9.1
-------------

* vme_script: Add new ``mvme_require_version`` command: software side check of
  minimum mvme version required to run the script.

* MVLC Trigger IO

  - Add ``mvme_require_version 1.9.1`` at the top of the script.
    Older versions cannot parse the updated format (``mvlc_stack_begin/end``
    blocks) correctly. They will now error out due to the unknown
    ``mvme_require_version`` command.

  - Trigger IO script exec fixes: the standard ``run_script`` function is now
    used to run the script.

* mvlc: Fix bogus value of ``moduleData.hasDynamic`` in mvlc_readout_parser.

Version 1.9.0
-------------

* Major mesytec-mvlc update for MVLC FW0036 and later:

  - MVLC now supports the FIFO flag for block reads. The
    ``mvlc_set_address_inc_mode`` command has been removed. New VME Script
    commands have been added instead (see below).

  - Larger command stack uploads are now possible. The stack is uploaded in
    parts. The max size of each part depends on the transport being used: ETH is
    limited by the max UDP packet size, USB by MVLC internal buffer sizes.

* vme_script: Implement new commands for 2eSST fifo and memory block reads:
  ``2esstfifo``, ``2esstsfifo``, ``2esstmem``, ``2esstsmem``.

* vme_script: Better error handling and log output for MVLC inline stacks.

* MVLC Trigger IO: unit initialization is now wrapped in ``mvlc_stack_begin/end``
  blocks to get atomic init behavior. This means executing the Trigger IO script
  won't interfere with the DSO or active readouts that are using the Trigger IO
  system. This change also speeds up execution of the Trigger IO init script.
  Note: the Trigger IO script has to be regenerated via the GUI for this change
  to take effect!

* vme_script: Better error handling and log output for MVLC inline stacks
  (``mvlc_stack_begin/end``).

* MVLC Trigger IO: unit initialization is now wrapped in ``mvlc_stack_begin/end``
  blocks to get atomic init behavior. This means executing the Trigger IO script
  won't interfere with the DSO or active readouts that are using the Trigger IO
  system. This change also speeds up execution of the Trigger IO init script.
  Note: the Trigger IO script has to be regenerated via the GUI for this change
  to take effect!

* MVLC DSO

  - Fix DSO readout returning early before having received a trigger.

  - DSO readout does not use an internal timeout anymore. This means
    pulses with very long interval times can now be reliably sampled.

  - Rework the UI: can now enter measurement duration instead of post-trigger
    time. Max measurement duration is limited to 65500 ns by the MVLC.

  - Plot: Fix issue where the trigger edge was not aligned with the 0
    coordinate.

* Implement 2D Histogram slicing. Works for X and Y and uses the currently
  visible area. The slices are opened in a new 1D histogram window.

* vme_templates: Add hardware id checks for mesytec modules similar to MDPP-16
  firmware type checks.

* Merge PR from wvonseeg to make the sparse ExportSink python code work with
  python-3.10.

* Use FIFO block reads in VME Debug Widget.


Version 1.8.2
-------------
* Better fix for the EventServer reconnect race: clients are not disconnected
  anymore when loading listfiles or switching VME controllers. Also remove the
  sleep from mvme_jsonrpc_replay.py

* Readd the ``mvme.sh`` script to directly start mvme with the correct env
  variables set. Note: mvme.sh sources the ``initMVME`` script to setup the
  environment.

Version 1.8.1
-------------

* mvme_root_client: Abort if the DAQ run/replay is already in progress whenn
  connecting. Can be disabled by passing "run-in-progress-is-ok" on the command
  line.

* mvme_jsonrpc_replay.py: Sleep between loading a listfile and starting the
  replay. This works around a race where the mvme_root_client was not connected
  yet but the replay was already running.

Version 1.8.0
-------------

* [mesytec-mvlc]

  - mvlc_eth: Do not send a frame to the data pipe when connecting. This way
    ongoing readouts won't be redirected when a second process connects to the
    MVLC.

  - eth and usb: Do not reset the stack trigger registers when connecting. It
    made reading back the last trigger configuration impossible. Now only the DAQ
    mode register is written when requested via disableTriggersOnConnect().

  - New SplitZipReader to replay from split listfiles stored across multiple zip
    archives. To consumers it looks like the data came from a single file.

    Replaying all parts from a split listfile is done in the 'listfile browser
    (ctrl+4)' by checking 'replay all parts' before opening the first part that
    should be replayed.

* [vme_templates] Update integration parameter ranges for MDPP-16/32-QDC

* When a listfile is opened do not try to auto connect to the VME controller.

* Updates to the JSON-RPC listfile handling methods: 'loadAnalyis',
  'keepHistoContents' and 'replayAllParts' are now explicit parameters to the
  respective methods.

* The Qt Assistant binary is now again contained with the linux package.


Version 1.7.2-1
---------------

* Use current workspace directory as the starting point for MVLC CrateConfig
  exports.

Version 1.7.2
-------------

* Fix mvme_root_client compilation issue against root 6.22.06

* New JSON-RPC remote control methods for loading analysis configs and opening
  listfiles.

  extras/mvme_jsonrpc_replay.py shows how to replay from a list of input
  listmode files while accumulating into the same analysis.

* Close projection plots when the parent h2d plot is closed.

* Better error logging in multi_event_splitter.

* Fix 'read_to_accu' missing the 'late' flag when exporting a VMEConfig to
  mesytec-mvlc CrateConfig.

Version 1.7.1
-------------

* [analysis]

  - Show module/group names in readout parser debug.

  - Improve histo stats widget table formatting and show the RMS value of each
    column.

  - Fix 1D histo statistics not following the zoom under Windows.

  - Clear 2D histograms when their subrange was modified.

  - Replace the histo resolution slider with a combo box.

  - Interval condition can now exclude/ignore specific intervals from affecting
    the conditions result.

  - Many improvements to graphical interval/polygon condition editing.

  - Dependency Graph View now starts editing data sources on double-click.

  - Fix a source of frequent crashes when modifying the analysis (periodic histo
    counter updates).

* [vme_templates]

  - Slightly improve the bus_time filters for VMMR modules

  - Calibrate mesytec vme module timestamps to µs.

* [mvlc]

  - DSO plot and logic updates (recommended to use MVLC Firmware FW0031 or later).

  - Start/stop the DSO using a single stack transaction instead of multiple individual
    commands. Fixes issues when the DSO is running while the Triger IO script is being
    written to the MVLC.

* [doc]

  - Update to the "Manual ARP setup" section for the MVLC.

* [packaging]

  - Add missing graphviz dependencies to the linux packages.

Version 1.7.0
-------------

* [vme_script]

  - Breaking change: spaces are not allowed in variables names anymore. The UI
    now also rejects attempts to uses spaces in variable names.

  - Can now place complete vme_script command lines in variables, e.g.: ::

        set readout_cmd "mbltfifo a32 0x0100 65535"
        ${readout_cmd}

    The second line above is now correctly parsed as a **mbltfifo** command.

    Variable references can also be used on the right-hand side: ::

        set my_addr 0x1234
        set readout_cmd "mbltfifo a32 ${my_addr} 65535"
        ${readout_cmd} # Will be expanded to "mbltfifo a32 0x1234 65535"

    This process is not recursive.

* [ui]

  - Save/restore node expansion state of the VME Config tree.

  - VME script editor: add new "Run (ignore errors)" action. Useful for
    temporarily ignoring errors from VME scripts and running the script to the
    end.

  - Remove **BerrMarker** and **EoMMarker** text from buffer debut output. These
    values were only added for the VM-USB and are misleading when looking at MVLC
    buffers.

  - Show RMS value in 1d plot grid tiles.

* [mvme_root_client]

  Breaking change: improve handling of TTrees split across multiple files.

  The *TTree::SetMaxTreeSize()* can now be specified on the command line when
  recording: *--root-max-tree-size=<maxBytesPerFile>*. The default value is set
  to the ROOT default of 100000000000LL.

  Replay mode is now enabled via *--replay*. In this mode mvme_root_client now
  accepts a list of filenames instead of a single file. The filenames are used
  to create a TChain object which becomes the source for the replay data.

Version 1.6.3
-------------

* Another mvme_root_client compilation fix.

Version 1.6.2
-------------

* vme_templates: Add support for the MVHV-4 VME High Voltage Bias Supply

* Fix mvme_root_client compilation issue: do not set c++ standard in the Makefile.

* Packaging: do not package libz.so anymore.


Version 1.6.1
-------------

* [gui]

  - New feature: recover corrupted listfiles.

    If a listfile ZIP archive is corrupted due to a crash/power outage the UI
    now offers a way to attempt to recover the data when opening the corrupted
    archive.

    Recovery works by searching for the first local file header in the zip
    archive and attempting to unpack the following data. The recovery process
    also works for listfile archives containing LZ4 compressed readout data.

  - New feature: can now save/load VME event configs  to/from file

    Saving is done via the events context menu entry "Save Event to file".

    To load an event and add it as a new event use the top-level "Events" node
    context menu and select "Add Event from file".

    Saved events can also be merged into existing events: Use "Merge with Event
    from file" from the destination events context menu. This will add all
    modules from the source event to the target event. Non-system and
    non-mesytec VME Script variables defined in the source event will be added
    to the destination event. Existing variables are overwritten.

  - add "Save Script" to the VME tree context menu

  - Do not allow deleting the MVLC Trigger/IO script

  - Fix file saving logic across the GUI. The logic was flawed and could lead to
    files being overwritten.

* [vme/readout]

  - Return earlier if errors occur during the DAQ start sequence. Return points
    are: after global start scripts, after VME module init scripts and after event
    start scripts.

  - Update module template for the MDLL: init script udpates and analaysis
    filter and naming fixes.

* [analysis]

  - Implement on-the-fly histogram creation when attempting to graphically edit
    a condition that does not have a matching histogram.

  - Increase initial size of plot windows so that all toolbar buttons are
    visible (hopefully).

  - Crash fix in the ExportSink operator UI.

* [doc] Changelog was missing from PDF file in windows builds.

* [mesytec-mvlc]

  - Add a command line vme-scan-bus tool. This is in its early stages and needs
    more polish.

* Updated build system for linux binaries: Debian Stretch with glibc-2.24 is
  used with custom built gcc-10.4 and Qt-5.15.8 libraries. Deployment is done
  using 'linuxdeployqt'.

  The binaries should now run on a wider range of systems (all using
  glibc>=2.24) while still containing a modern version of Qt. A detailed list
  of glibc versions used in common distributions can be found here:
  https://repology.org/project/glibc/versions


Version 1.6.0
-------------

* [analysis]

  - Add plot grid views: configurable window for showing multiple plots in a
    grid layout.

  - Reworked the 1d histogram statistics window: it now uses a table to display
    the data and the statistics are synchronized to the zoomed area of the
    histogram widget.

  - Add multi_event_splitter counter output to the analysis info widget.

* [vme_script]

  - VME amod parsing is not case-sensitive anymore. By default the
    user/non-privileged VME amods are used but numeric amod arguments are now
    also accepted to allow full control of the amod.

  - The effective vme amod value is now logged in the output of script commands.

  - read and readabs now accept "late" in addition to "slow"

  - Improve the script level accumulator commands to make them similar to the
    MVLC accu stack commands.

* Fix VME Debug Widget block reads not working anymore (wrong VME amod was used)

* mvme now requires c++17!


Version 1.5.0
-------------

* [analysis]

  - Implemented a :ref:`condition system <analysis-condition-system>` and
    1d-interval, 2d-polygon and expression (exprtk) conditions.

  - Added a new :ref:`dependency viewer <analysis-dependency-graph>` to
    visualize data processing and active conditions.

* [vme/readout]

  - Revert a change from 1.4.9 where lowercase amod specifiers used the
    *privileged* value, while uppercase specifiers where converted to the *user*
    value. Now by default the user amods are used but numeric amod arguments can
    be given to single and block read commands for full control over the amod.

  - Add the raw VME amod value to the log output of vme script commands.

  - Add new commands for the fast 2eSST VME transfer modes:
    :ref:`2esst <vme-command-2esst>` and the word swapped version
    :ref:`2essts <vme-command-2essts>`.

  - Add new module templates for mesytec MDLL, mesytec MCPD-8_MPSD and the CAEN v1742

  - Add a new software accumulator and related functions:
    :ref:`accu_set <vme-command-accu-set>`,
    :ref:`accu_mask_rotate <vme-command-accu-mask-rotate>`,
    :ref:`accu_test <vme-command-accu-test>`

  - Update MDPP-16/32 scripts to check if the correct firmware revision is loaded.

  - Listfile filenames can now be specified using format strings (fmt library).

Version 1.4.9.5
---------------

* Bugfix release: listfile archives where missing the analysis config and log file.

Version 1.4.9.4
---------------

* Fix data rate monitoring and display when using MVLC_USB (read timeout issue)

Version 1.4.9.3
---------------

* Improved listfile filename generation: an fmt format string can now be used to
  specify the output filename. Currently the run number and the timestamp are passed
  as arguments when generating the output filename.

* Add untested templates for the CAEN v775 TDC module.

Version 1.4.9.2
---------------

* [analysis] Suppress completely empty events when using the SIS3153 controller.

Version 1.4.9
-------------
* [analysis]

  - Add a new MultiHitExtractor data source allowing to extract multiple hits
    per address.

  - Add 'Generate Histograms' context menu action to data sources and operators
    to quickly generate histograms for selected objects.

  - Raise maximum number of data sources and operators per VME event context
    from 256 to 65536.

  - Improve histo1d stats output.

* New feature: listfile splitting (MVLC only)

  When recording readout data the output listfile can now be split either based
  on file size or elapsed time. Each partial listfile ZIP archive is in itself
  a complete, valid mvme listfile and includes the VME config, analysis config
  and logged messages.

  Replaying from split listfiles currently has to be done manually for each
  part. Using the 'keep histo contents' in mvme allows to accumulate data from
  multiple (partial) listfiles into the same analysis.

* Listfile output directory can now be selected in the Workspace Settings GUI.

* Add new optional suffix part to listfile filename generation.

* New feature: VME modules can now be saved to and loaded from JSON files. This
  can be used to create custom VME modules without having to use the mvme VME
  template system.

* DAQ run number is now incremented on MVLC readout stop to represent the *next*
  run number.

* Show the original incoming data rate in the analysis window when replaying
  from listfile.

* VME Config: allow moving modules between VME Events via drag&drop.

* [mvlc]

  - Revert the MVLC readout parser simplification done in 1.4.8

    The parser now allows prefix, dynamic and suffix parts again. The parser data
    callback remains unchanged, passing the parsed data as a single pointer +
    size.

  - Fix command timeout errors with older USB2 chipsets.

  - Fix USB2 connection issues by retrying opening the device.

  - Periodically add stack error information received on the command pipe to
    recorded listfile data. Uses a new system_event::StackErrors section to
    store stack error locations, flags and counts.

  - Fix 'VME Script -> Run' in the MVLC Debug GUI

* [vme_templates]

  - Add 'stop_acquisition', 'reset_fifo' and 'readout_reset' commands to
    mesytec module reset scripts. Fixes an issue where the modules could signal
    a VME IRQ during the init sequence but before the DAQ was properly started
    with the multicast start sequence.

  - Improve Triva7 VME module templates.

* Improved VME Script Execution: log messages from commands are now immediately
  visible. Progress dialog shows progress based on number of commands.

* Fix wrong VME -> analysis module assignments when disabled VME modules are
  present in the config.

* New ZMQ publisher listfile output (MVLC only).

  Sends readout buffers through a ZMQ PUB socket. Based on code from GANIL.


Version 1.4.8.2
---------------
Raise MVLC command timeout (request/response) from 500ms to 1000ms.

Version 1.4.8.1
---------------
Make mvme build against qwt versions older than 6.2.0 again.

Version 1.4.8
-------------

* [mvlc]

  - Simplify the readout parser: modules readout data may now consist of either
    a dynamic or a fixed part instead of prefix, dynamic and suffix parts. This
    allows for a simpler callback interface for the parser.

    The previous, more complex structure can be recrated by adding multiple
    modules to the VME config, each performing either fixed size reads or a
    block transfer.

  - Add support for new features in firmware FW0021:

    * New vme_script commands to work with the MVLC stack accumulator.

      See :ref:`vme_command-mvlc_signal_accu` and the commands following it.

    * Add ability to define custom and inline MVLC stacks in VME scripts.

      See :ref:`vme_command-mvlc_stack_begin` and :ref:`vme_command-mvlc_custom_begin`.

    * The readout parser now knows about the accumulator and emulated
      accumulator block reads.

    * Support CR/CSR addressing modes.

* [analysis]

  - Improvements to the EventBuilder module. This version does work with
    non-mesytec modules being present in an event and allows to exclude modules
    from the timestamp matching algorithm.

  - Improve Histo1D 'Print Stats' output

  - Crash fix when loading a session file with unconnected histograms.


* [vme_templates]

  Add module templates for the GSI Triva 7 trigger module.

* [build]

  - Upgrade to Qt 5.15.2 and Qwt 6.2.0


Version 1.4.7
-------------

* Reopen to the last used VME config when closing a listfile.

* When saving VME/analysis config files suggest a filename based on the
  workspace directory.

* Add a ``--offline`` option to mvme which disables any connection attempts to
  the VME controller. Useful for replay-only sessions.

* Improve MVLC stack error reporting.

* Decrease number of readout buffers in-flight to reduce latency when stopping
  a run/replay.

* Various bug and crash fixes.

* [analysis]

  - Add an EventBuilder module to the analysis processing chain.

  - Fix analysis stats display when using more than 12 modules in an event.

  - Prepend the module name to analysis objects generated when adding the default filters.

* [vme_script]

  - Add support for MVLC stacks containing custom data (mvlc_custom_begin).

  - Add support for new MVLC commands in Firmware 0x0020.

* [packaging]

  - make installed files and directories group and world readable.
  - re-add the mvme.sh startup shell script to the bin/ directory.


Version 1.4.6
-------------
* [mvlc]

  - Improve immediate MVLC/VME command latency when using the DSO.
  - Trigger/IO updates

* [analysis]

  - Fix crash in the ExportSink ("File Export") operator.
  - Add CSV output option to the ExportSink.

* [vme] Change default vme amods from the privileged to the user variants.


Version 1.4.5
-------------
* Create an empty analysis when opening a workspace and no existing analysis
  could be loaded from the workspace. This fixes an issue where analysis
  objects from the previously opened workspace still existed after changing the
  workspace.

Version 1.4.4
-------------
* [vme_script] Behavior changes:

  - Do not accept octal values anymore. '010' was parsed as 8 decimal while
    '080' - which is an invalid octal literal - was parsed as a floating point
    value and interepreted as 8 decimal.

  - Floating point parsing is now only applied if the literal contains a '.'.

* [analysis] Module hit counts in the top left tree now display the count and
  rate of non-empty readout data from the module. Previously they showed all
  hits and where thus equal to parent event rate unless multi-event splitting
  was in effect.

* [vmusb] Fix readout being broken.

* Do not auto create non-existing workspace directories on startup. Instead ask
  the user to open an existing workspace or create a new one.

* Do not set default vme and analysis config file names when creating a
  workspace or no previously loaded files exist in the current workspace. This
  makes the user have to pick a name when saving each of the files and should
  make it less likely to accidentially overwrite existing configs.

Version 1.4.3
-------------
* [mvlc] Add support for the oscilloscope built into the MVLC since firmware FW0018.

* [analysis]

  - Remove the vme module assignment dialog. Instead show data sources
    belonging to unassigned modules in a hierarchy in the top left tree of the
    analysis window. Data sources can be dragged from there onto known modules
    to assign them.

  - Add static variables to the Expression Operator. These variables exist per
    operator instance and persist their values throughout a DAQ or replay run.

  - Add a ScalerOverflow operator which outputs a contiguous increasing value
    given an input value that overflows. This can be used to handle data like
    module timestamps which wrap after a certain time.

  - The RateMonitor can now display a plain value on the x axis instead of time
    values. Useful when plotting timestamp or counter values.

  - Added division to the binary equation operator.

* Better handling of vme/analysis config files when opening listfiles to reduce
  the number of instances where the vme and analysis configs diverge.

* Add print statements to the module reset vme template scripts.

Version 1.4.2
-------------

* [vme_templates]

  - Wait 500ms instead of 50ms in the reset scripts of MDPP-32_PADC/QDC

  - Update MDPP-32_QDC calibration to 16 bits

  - Do not set vme mcst address in the mvlc_timestamper ``VME Interface Settings`` script.

* [analysis]

  - Improve Rate Monitor draw performance

  - Make Rate Estimation work in projections of 2D histograms

  - Analysis session data parsing fixes

Version 1.4.1
-------------
* [vme_templates] Fix gain calculation in MDPP16-SCP ``Frontend Settings`` script.

Version 1.4.0
-------------
* [mvlc] Trigger/IO updates for firmware FW0017

  - Replace IRQ, SoftTrigger and SlaveTrigger units with the new
    TriggerResource units

  - Support the IRQ input, L1.LUT5/6 and L2.LUT2 units

  - Support Frequency Counter Mode for Counter units

  - Basic support for the Digital Storage Oscilloscpe built into the Trigger/IO
    system.

  - Crash fixes when parsing Trigger/IO scripts

* [mvlc] Updates to the DAQ Start and Stop sequence

* [vme_config] The order of Modules within an Event can now be changed via drag
  and drop.

* [analysis]

  - Performance and visual updates for the RateMonitors

  - Display directory hierarchy in Histogram and RateMonitor window titles

* [vme_templates]

  - Add the new MDPP-16/32 channel based IRQ signalling.

  - Add the 'stop acq' sequence to all module 'VME Interface Settings' scripts.
    This makes modules not produce data/triggers directly after being
    intialized but only after the 'Event DAQ Start' script has been executed.

Version 1.3.0
-------------
* [mvlc] Support MVLC ethernet readout throttling

  - Throttling is done by sending 'delay' commands to the MVLC which then adds
    small gaps between outgoing ethernet packets thus effectively limiting the
    data rate.

  - The MVLC will block the VME readout side if it cannot send out enough
    ethernet packets either due to reaching the maximum bandwidth or due to
    throttling. This behaves in the same way as USB readouts when the software
    side cannot keep up with the USB data rate.

  - The delay value is currently calculated based on the usage level of the
    readout socket receive buffer. Throttling starts at 50% buffer usage level
    and increases exponentially from there.

  This method of ethernet throttling is effective when the receiving PC cannot
  handle the incoming data rate, e.g. because it cannot compress the listfile
  fast enough. Instead of bursts of packet loss which can lead to losing big
  chunks of readout data the readout itself is slowed down, effectively
  limiting the trigger rate. The implementation does not compensate for packet
  loss caused by network switches or other network equipment.

  Throttling and socket buffer statistics are shown at the bottom of the main
  window, below the VME config tree.

* [mvlc] readout_parser fixes:
  - disabled VME modules where confusing the readout parser
  - stale data from the previous DAQ run was remaining in the buffers

* [mvlc] Updates and fixes for the trigger IO editor.

* [mvlc] When creating a new VME config a new default trigger IO setup is
  loaded. The setup provides 5 trigger inputs, 5 gated trigger outputs, a free
  trigger output and daq_start, stack_busy and readout_busy signals on the
  NIMs. The setup is intended to be used with two events: one for the readout
  and one periodic event for counter readout.

* [analysis] Allow directories, copy/paste and drag/drop for raw histograms
  (bottom-left tree view). When generating default filters and histograms for a
  module the histograms are also placed in a directory instead of being
  attached to special module nodes. When loading analysis files from previous
  versions the missing directories are automatically created.

* [analysis] Updated the multievent_splitter to work with modules which do not
  contain the length of the following event data in their header word. Instead
  the event length is determined by repeatedly trying the module header filter
  until it matches the next header or the end of the readout data is reached.

* [analysis] Updates and fixes for the RateMonitors

* [vme_templates]

  - Updates to the mesytec VMMR template.

  - Updates to the CAEN v785 template.

  - Add templates for the  CAEN V1190A Multihit TDC.

* [vme_script] add 'readabs' command

* [core] Improve the high level stopDAQ logic and resulting state updates. This in turn
  makes stopping the DAQ via JSON-RPC work reliably.

Version 1.2.1
-------------
* [analyis] Fix two crashes when using the ExportSink

Version 1.2.0
-------------
* [mvlc] Update mesytec-mvlc lib to work around an issue were MVLC_ETH was not
  able to connect under Windows 10 Build 2004.

  This issue has also been fixed in MVLC Firmware FW0008.

* [vme_templates] Add VME and analysis templates for the mesytec MDPP-16_CSI,
  MDPP-16_PADC and MDPP-32_PADC module variants.

* [vme_templates] Add templates for the MDI-2 starting from firmware FW0300.

* [vme_templates] Add files for the CAEN V830 latching scaler.

* [vme_script] Add a new 'mblts' (swapped block read) command for the MVLC
  which swaps the two 32-bit words received from MBLT64 block reads.

  This was added to the MVLC to support the CAEN V830 and possibly other
  modules which have the data words swapped compared to the mesytec modules.

* [analysis] Generate histograms and calibrations for ListfilterExtractors
  found in module analysis template files. This was added for the V830 which is
  the first template file to use ListfilterExtractors.

* [core] Add facilities for storing the log messages generated by mvme to disk:

  - All messages generated during DAQ runs (from 'DAQ start' to 'DAQ stop') are
    written to a file in the workspace 'run_logs/' directory.

    The maximum number of files kept is limited to 50. On exceeding the limit
    the oldest file is removed. Filenames are based on the current date and
    time.

    This feature was added because previously only the logs from *successful*
    DAQ starts where kept on disk (inside the listfile ZIP archive
    generated by mvme). Log contents from aborted starts had to be manually
    copied from the log window.

  - All messages generated by mvme are written to 'logs/mvme.log'. On opening a
    workspace an existing logfile is moved to 'logs/last_mvme.log' and a new
    logfile is created.

    These files contain all messages generated by mvme, even those produced
    while no DAQ run was active.

* [event_server] Use relative path for dlopen() in mvme_root_client. Attempts
  to fix an issue where the analysis.so could not be loaded on some machines.

Version 1.1.0
-------------
* MVLC support is now implemented using the mesytec-mvlc library.  Listfiles
  created by this version of mvme can be replayed using the library (e.g. the
  mini-daq-replay program).

Version 1.0.1
-------------
* [vme_templates] Add new VMMR_Monitor module intended for reading out MMR
  monitor data (power, temperature, errors).

* [vme_templates] Module templates can now specify a set of default variables
  to create when the module is instantiated.

* [vme_templates] Allow using ListFilterExtractors in module analysis templates
  in addition to MultiWordDataFilters.

* [mvlc] Update trigger io editor connection bars to reflect changes to the firmware.

* [mvlc] Fix potential data loss under very high data rates.

* [doc] Updates to the Installation section.

Version 1.0.0
-------------
* Add ability to run the data acquisition for a limited amount of time before
  automatically stopping the run.

* Add VME templates for the MDPP-32 (SCP and QDC variants).

* [vme_script] Drop support for the 'counted block read` commands. They are
  complex, rarely used and the MVLC does not currently support them. As long as
  a VME module supports either reading until BERR or can be read out using a
  fixed amount of (M)BLT cycles there is no need for these special commands.

* [vme_script] VME scripts now support floating point values, variables and
  embedded mathematical expressions.

* [vme_config] Updates to the mesytec module templates and the internal config
  logic to make use of the new VME script variables.

  These changes make IRQ and MCST handling with multiple modules and events
  much simpler. When using only mesytec modules no manual editing of scripts is
  required anymore.

  When loading a config file from a previous mvme version all module and event
  scripts will be updated to make use of the standard set of variables added to
  each VME event.

* Improve UI responsiveness with the MVLC at low data rates.

* Multiple MVLC fixes and improvements.

* Various bugfixes and UI improvements

  - VME Script error messages are now highlighted in red in the log view.

  - Speed up creating and updating the analysis tree views. This is especially
    noticeable when using many modules or many VME events.


* Upgrade Qt to version 5.14.1 on the build servers.

* Do not ship libstdc++ with the linux binary package anymore. It caused issues
  in combination with setting LD_LIBRARY_PATH as is done in the initMVME shell
  script.

Version 0.9.6
-------------
* Improved support for the MVLC. Among others VME Scripts can now be directly
  executed during a DAQ run without having to pause and resume the DAQ.

* New UI for setting up the MVLC Trigger and I/O logic system.

* Updates to the auto-matching of vme and analysis objects on config load.

* Improved the mvlc_root_client

* Documentation updates

* Improved VME module templates

* Various stability and bugfixes

Version 0.9.5.5
---------------
* This is the first version with support for the upcoming mesytec MVLC VME
  controller.

* Added the EventServer component which allows to transmit extracted readout
  data over a TCP connection.

* Added a client for the EventServer protocol which generates and loads ROOT
  classes, fills instances of the generated classes with incoming readout data
  and writes these objects out to a ROOT file. Additionally user defined
  callbacks are invoked to perform further analysis on the data.

Version 0.9.5.4
---------------
* Log values written to the VMUSB ActionRegister when starting / stopping the
  DAQ

Version 0.9.5.3
---------------
* Allow access to all VMUSB registers via vme_script commands
  ``vmusb_write_reg`` and ``vmusb_read_reg``

* Fix a crash in Histo1DWidget when resolution reduction factor was set to 0

Version 0.9.5.2
---------------
* Fix a race condition at DAQ/replay startup time

* Remove old config autosave files after successfully loading a different
  config. This fixes an issue where apparently wrong autosave contents where
  restored.

* Rewrite the analysis session system to not depend on HDF5 anymore. This was
  done to avoid potential issues related to HDF5 and multithreading.

.. note::
  Session files created by previous versions cannot be loaded anymore. They
  have to be recreated by replaying from the original readout data.

Version 0.9.5.1
---------------

This release fixes issues with the code generated by the analysis export
operator.

Specifically the generated CMakeLists.txt file was not able to find the ROOT
package under Ubuntu-14.04  using the recommended way (probably other versions
and other debian-based distributions where affected aswell). A workaround has
been implemented.

Also c++11 support is now properly enabled when using CMake versions older than
3.0.0.

Version 0.9.5
-------------

.. note::
  Analysis files created by this version can not be opened by prior versions
  because the file format has changed.

This version contains major enhancements to the analysis user interface and
handling of analysis objects.

* It is now possible to export an object selection to a library file and import
  objects from library files.

* Directory objects have been added which, in addition to the previously
  existing userlevels, allow to further structure an analysis.

  Directories can contain operators, data sinks (histograms, rate monitors,
  etc.) and  other directories.

* Objects can now be moved between userlevels and directories using drag and
  drop.

* A copy/paste mechanism has been implemented which allows creating a copy of a
  selection of objects.

  If internally connected objects are copied and then pasted the connections
  will be restored on the copies.

Other fixes and changes:

* New feature: dynamic resolution reduction for 1D and 2D histograms.

  Axis display resolutions can now be adjusted via sliders in the user
  interface without having to change the physical resolution of the underlying
  histogram.

* Improved hostname lookups for the SIS3153 VME controller under Windows. The
  result is now up-to-date without requiring a restart of mvme.

* Add libpng to the linux binary package. This fixes a shared library version
  conflict under Ubuntu 18.04.

* SIS3153: OUT2 is now active during execution of the main readout stack.
  Unchanged: OUT1 is active while in autonomous DAQ mode.

* The Rate Monitor can now take multiple inputs, each of which can be an array
  or a single parameter.

  Also implemented a combined view showing all rates of a Rate Monitor in a
  single plot.

* Add new VM-USB specific vme script commands: ``vmusb_write_reg`` and
  ``vmusb_read_reg`` which allow setting up the VM-USB NIM outputs, the
  internal scalers and delay and gate generators.

  Refer to the VM-USB manual for details about these registers.

Version 0.9.4.1
---------------

* Fix expression operator GUI not properly loading indexed parameter
  connections

* Split Histo1D info box into global and gauss specific statistics. Fixes to
  gauss related calculations.

Version 0.9.4
-------------
* New: :ref:`Analysis Expression Operator<analysis-ExpressionOperator>`

  This is an operator that allows user-defined scripts to be executed for each readout
  event. Internally `exprtk`_ is used to compile and evaluate expressions.

* New: :ref:`Analysis Export Sink<analysis-ExportSink>`

  Allows exporting of analysis parameter arrays to binary files. Full and sparse data
  export formats and optional zlib compression are available.

  Source code showing how to read and process the exported data and generate ROOT
  histograms can be generated.

* New: :ref:`Analysis Rate Monitor<analysis-RateMonitorSink>`

  Allows to monitor and plot analysis data flow rates and rates calculated from successive
  counter values (e.g. timestamp differences).

* Moved the MultiEvent Processing option and the MultiEvent Module Header Filters from the
  VME side to the analysis side. This is more logical and allows changing the option when
  doing a replay.

* General fixes and improvements to the SIS3153 readout code.

* New: JSON-RPC interface using TCP as the transport mechanism.

  Allows to start/stop DAQ runs and to request status information.


Version 0.9.3
-------------

* Support for the Struck SIS3153 VME Controller using an ethernet connection
* Analysis:

  * Performance improvments
  * Better statistics
  * Can now single step through events to ease debugging
  * Add additional analysis aggregate operations: min, max, mean, sigma in x
    and y
  * Save/load of complete analysis sessions: Histogram contents are saved to
    disk and can be loaded at a later time. No new replay of the data is
    neccessary.
  * New: rate monitoring using rates generated from readout data or flow rates
    through the analysis.

* Improved mesytec vme module templates. Also added templates for the new VMMR
  module.
* More options on how the output listfile names are generated.
* Various bugfixes and improvements

Version 0.9.2
-------------

* New experimental feature: multi event readout support to achieve higher data
  rates.
* DataFilter (Extractor) behaviour change: Extraction masks do not need to be
  consecutive anymore. Instead a "bit gather" step is performed to group the
  extracted bits together and the end of the filter step.
* UI: Keep/Clear histo data on new run is now settable via radio buttons.
* VMUSB: Activate output NIM O2 while DAQ mode is active. Use the top yellow
  LED to signal "USB InFIFO Full".
* Analysis performance improvements.
* Major updates to the VME templates for mesytec modules.

Version 0.9.1
-------------

* Record a timetick every second. Timeticks are stored as sections in the
  listfile and are passed to the analyis during DAQ and replay.
* Add option to keep histo data across runs/replays
* Fixes to histograms with axis unit values >= 2^31
* Always use ZIP format for listfiles

.. _exprtk: http://www.partow.net/programming/exprtk/index.html<|MERGE_RESOLUTION|>--- conflicted
+++ resolved
@@ -4,13 +4,8 @@
 Changelog
 ##################################################
 
-<<<<<<< HEAD
-Version 1.12 - works with MVLC FW0037 or earlier
-------------------------------------------------
-=======
 Version 1.12.2 - works with MVLC FW0037 or earlier
 --------------------------------------------------
->>>>>>> dfbfa16e
 
 * mvlc:
 
