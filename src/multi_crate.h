--- conflicted
+++ resolved
@@ -17,50 +17,9 @@
 #include "vme_config.h"
 #include "mvlc/mvlc_vme_controller.h"
 
-namespace mesytec
-{
 namespace multi_crate
 {
 
-// Holds bi-directional mappings between ConfigObjects in crate and merged vme
-// configs.
-struct LIBMVME_EXPORT MultiCrateObjectMappings
-{
-    QMap<QUuid, QUuid> cratesToMerged;
-    QMap<QUuid, QUuid> mergedToCrates;
-
-    void insertMapping(const ConfigObject *crateObject, const ConfigObject *mergedObject)
-    {
-        insertMapping(crateObject->getId(), mergedObject->getId());
-    }
-
-    void insertMapping(const QUuid &crateId, const QUuid &mergedId)
-    {
-        cratesToMerged.insert(crateId, mergedId);
-        mergedToCrates.insert(mergedId, crateId);
-    }
-
-    bool operator==(const MultiCrateObjectMappings &o) const
-    {
-        return cratesToMerged == o.cratesToMerged
-            && mergedToCrates == o.mergedToCrates;
-    }
-
-    bool operator!=(const MultiCrateObjectMappings &o) const
-    {
-        return !(*this == o);
-    }
-};
-
-QJsonObject LIBMVME_EXPORT to_json(const MultiCrateObjectMappings &mappings);
-MultiCrateObjectMappings LIBMVME_EXPORT object_mappings_from_json(const QJsonObject &json);
-
-
-// A ConfigObject holding the individual crate configs, meta information and
-// the merged vme config for a multicrate readout.
-// Note: this class does not handle the logic of updating the merged vme config
-// when meta info changes. This has to be handled externally by some controller
-// object/code.
 class LIBMVME_EXPORT MulticrateVMEConfig: public ConfigObject
 {
     Q_OBJECT
@@ -75,26 +34,16 @@
         void addCrateConfig(VMEConfig *cfg);
         void removeCrateConfig(VMEConfig *cfg);
         bool containsCrateConfig(const VMEConfig *cfg) const;
-        VMEConfig *getCrateConfig(int crateIndex) const;
         const std::vector<VMEConfig *> &getCrateConfigs() const { return m_crateConfigs; }
 
-        std::set<int> getCrossCrateEventIndexes() const { return m_crossCrateEventIndexes; }
+        VMEConfig *getMergedConfig() const { return m_mergedConfig; }
+
         void setIsCrossCrateEvent(int eventIndex, bool isCrossCrate);
         bool isCrossCrateEvent(int eventIndex) const;
 
         void setCrossCrateEventMainModuleId(int eventIndex, const QUuid &moduleId);
         QUuid getCrossCrateEventMainModuleId(int eventIndex) const;
 
-        VMEConfig *getMergedConfig() const { return m_mergedConfig; }
-        void setMergedConfig(VMEConfig *merged) { m_mergedConfig = merged; }
-
-        const MultiCrateObjectMappings &getMergedObjectMappings() { return m_objectMappings; }
-        void setMergedObjectMappings(const MultiCrateObjectMappings &mappings) { m_objectMappings = mappings; }
-
-        void setObjectSettings(const QUuid &objectId, const QVariantMap &settings);
-        QVariantMap getObjectSettings(const QUuid &objectId) const;
-        QMap<QUuid, QVariantMap> getObjectSettings() const { return m_objectSettings; }
-        void clearObjectSettings(const QUuid &objectId);
 
     protected:
         std::error_code read_impl(const QJsonObject &json) override;
@@ -115,22 +64,12 @@
         // VME Config containing all cross-crate events and their modules.
         // Not updated by this class. Needs to be updated externally.
         VMEConfig *m_mergedConfig = nullptr;
-
-        // Object mappings result from creating the merged VME config. Stored
-        // for reuse when having to recreate the merged config. Needs to be
-        // updated externally.
-        MultiCrateObjectMappings m_objectMappings;
-
-        // Per object settings. Holds e.g. multi_event_splitter and
-        // event_builder settings for events and modules.
-        QMap<QUuid, QVariantMap> m_objectSettings;
 };
 
 //
 // VME config merging
 //
 
-<<<<<<< HEAD
 // Holds bi-directional mappings between ConfigObjects in crate and merged vme
 // configs.
 struct LIBMVME_EXPORT MultiCrateObjectMappings
@@ -150,39 +89,23 @@
     }
 };
 
-=======
->>>>>>> cda674e7
 // inputs:
 // * list of crate vme configs with the first being the main crate
 // * list of event indexes which are part of a cross-crate event
-// * optional: id mappings returned from a previous merge operation.
-//   If specified the objects in the merged config will have the ids contained
-//   in the mappings.
 //
 // outputs:
 // * a new merged vme config containing both merged cross-crate events and
 //   non-merged single-crate events. The latter events are in linear (crate,
 //   event) order.
-<<<<<<< HEAD
 // * bi-directional module id mappings
 // TODO: store eventIds in mappings and resue them like for modules
 std::pair<std::unique_ptr<VMEConfig>, MultiCrateObjectMappings> LIBMVME_EXPORT make_merged_vme_config(
-=======
-// * bi-directional object id mappings (crates <-> merged)
-std::pair<std::unique_ptr<VMEConfig>, MultiCrateObjectMappings>
-LIBMVME_EXPORT make_merged_vme_config(
->>>>>>> cda674e7
     const std::vector<VMEConfig *> &crateConfigs,
     const std::set<int> &crossCrateEvents,
     const MultiCrateObjectMappings &prevMappings = {}
     );
 
-<<<<<<< HEAD
 inline std::pair<std::unique_ptr<VMEConfig>, MultiCrateObjectMappings> LIBMVME_EXPORT make_merged_vme_config(
-=======
-inline std::pair<std::unique_ptr<VMEConfig>, MultiCrateObjectMappings>
-LIBMVME_EXPORT make_merged_vme_config(
->>>>>>> cda674e7
     const std::vector<std::unique_ptr<VMEConfig>> &crateConfigs,
     const std::set<int> &crossCrateEvents,
     const MultiCrateObjectMappings &prevMappings = {}
@@ -240,6 +163,8 @@
 //
 // Playground
 //
+
+using namespace mesytec;
 
 // listfile::WriteHandle implementation which enqueues the data onto the given
 // ReadoutBufferQueues. The queues are used in a blocking fashion which means
@@ -468,8 +393,7 @@
 };
 
 } // end namespace multi_crate
-} // end namespace mesytec
-
-Q_DECLARE_METATYPE(mesytec::multi_crate::MulticrateVMEConfig *);
+
+Q_DECLARE_METATYPE(multi_crate::MulticrateVMEConfig *);
 
 #endif /* __MVME_MULTI_CRATE_H__ */