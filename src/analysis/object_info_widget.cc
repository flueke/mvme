/* mvme - Mesytec VME Data Acquisition
 *
 * Copyright (C) 2016-2020 mesytec GmbH & Co. KG <info@mesytec.com>
 *
 * Author: Florian Lüke <f.lueke@mesytec.com>
 *
 * This program is free software; you can redistribute it and/or modify
 * it under the terms of the GNU General Public License as published by
 * the Free Software Foundation; either version 3 of the License, or
 * (at your option) any later version.
 *
 * This program is distributed in the hope that it will be useful,
 * but WITHOUT ANY WARRANTY; without even the implied warranty of
 * MERCHANTABILITY or FITNESS FOR A PARTICULAR PURPOSE.  See the
 * GNU General Public License for more details.
 *
 * You should have received a copy of the GNU General Public License
 * along with this program; if not, write to the Free Software
 * Foundation, Inc., 59 Temple Place, Suite 330, Boston, MA 02111-1307 USA
 */
#include "object_info_widget.h"

#include "a2_adapter.h"
#include "analysis.h"
#include "analysis_util.h"
#include "mvme_context.h"
#include "qt_util.h"
#include "graphviz_util.h"
#include "graphicsview_util.h"

#include <QGraphicsView>
#include <spdlog/fmt/fmt.h>
#include <sstream>
#include <regex>
#include <memory>

namespace analysis
{

struct ObjectInfoWidget::Private
{
    //std::vector<std::unique_ptr<ObjectInfoHandler>> handlers_;

    AnalysisServiceProvider *m_serviceProvider;
    AnalysisObjectPtr m_analysisObject;
    const ConfigObject *m_configObject;

    QLabel *m_infoLabel;
    QGraphicsView *m_graphView;

    mesytec::graphviz_util::DotGraphicsSceneManager m_dotManager;

    void refreshGraphView(const AnalysisObjectPtr &obj);
};

std::string escape_dot_string(std::string label)
{
    label = std::regex_replace(label, std::regex("&"), "&amp;");
    label = std::regex_replace(label, std::regex("\""), "&quot;");
    label = std::regex_replace(label, std::regex(">"), "&gt;");
    label = std::regex_replace(label, std::regex("<"), "&lt;");
    return label;
}

std::string make_basic_label(const AnalysisObject *obj)
{
    auto label = escape_dot_string(obj->objectName().toStdString());

    if (auto ps = dynamic_cast<const PipeSourceInterface *>(obj))
    {
        label = fmt::format("<{}<br/><b>{}</b>>",
            label,
            escape_dot_string(ps->getDisplayName().toStdString()));
    }

    return label;
}

std::ostream &write_node(std::ostream &out, const std::string &id, const std::map<std::string, std::string> &attributes)
{
    out << fmt::format("\"{}\" [id=\"{}\" ", id, id);

    for (const auto &kv: attributes)
    {
        if (!kv.second.empty() && kv.second[0] == '<')
            out << fmt::format("{}={}", kv.first, kv.second); // unquoted html value
        else
            out << fmt::format("{}=\"{}\"", kv.first, kv.second); // quoted plain text value
    }

    out << "]" << std::endl;

    return out;
}

std::ostream &write_node(std::ostream &out, const QString &id, const std::map<QString, QString> &attributes)
{
    std::map<std::string, std::string> stdMap;

    for (const auto &kv: attributes)
        stdMap.insert({ kv.first.toStdString(), kv.second.toStdString() });

    return write_node(out, id.toStdString(), stdMap);
}

template<typename T>
std::string id_str(const T &t)
{
    return t->getId().toString().toStdString();
}

std::ostream &format_object(std::ostream &out , const AnalysisObject *obj, const char *fontName)
{
    auto id = id_str(obj);
    auto label = make_basic_label(obj);

    write_node(out, id, {{ "label", label }, { "font", fontName }});

    return out;
}

void ObjectInfoWidget::Private::refreshGraphView(const AnalysisObjectPtr &obj)
{
    //const char *FontName = "sans";
    const char *FontName = "Bitstream Vera Sans";
    std::ostringstream dotOut;
    dotOut << "strict digraph {" << std::endl;
    dotOut << "  rankdir=LR" << std::endl;
    dotOut << "  id=OuterGraph" << std::endl;
    dotOut << fmt::format("  fontname=\"{}\"", FontName) << std::endl;

    format_object(dotOut, obj.get(), FontName);

    auto ana = obj->getAnalysis();
    auto op = std::dynamic_pointer_cast<OperatorInterface>(obj);

    if (ana && op)
    {
        auto condSet = ana->getActiveConditions(op);

        if (!condSet.isEmpty())
        {
            dotOut << fmt::format("subgraph \"clusterConditions{}\" {{",
                                  op->getId().toString().toStdString())
                   << std::endl;
            dotOut << "label=Conditions" << std::endl;

            for (const auto &cond : condSet)
            {
                std::map<std::string, std::string> attribs =
                {
                    { "label", make_basic_label(cond.get()) },
                    { "shape", "hexagon" },
                };
                write_node(dotOut, id_str(cond), attribs);
            }

            dotOut << "}" << std::endl;

            for (const auto &cond : condSet)
            {
                dotOut << fmt::format("\"{}\" -> \"{}\" [arrowhead=diamond, color=blue]",
                                        id_str(op), id_str(cond))
                        << std::endl;
            }
        }
    }

    dotOut << "}" << std::endl;

    spdlog::info("dot output:\n {}", dotOut.str());
    m_dotManager.setDot(dotOut.str());

<<<<<<< HEAD
=======
    spdlog::info("dot output:\n{}\n", m_dotManager.dotString());
    spdlog::info("dot -> svg data:\n{}\n", m_dotManager.svgData().toStdString());

>>>>>>> 69f0504d
    //m_graphView->setTransform({}); // resets zoom
}

ObjectInfoWidget::ObjectInfoWidget(AnalysisServiceProvider *asp, QWidget *parent)
    : QFrame(parent)
    , m_d(std::make_unique<Private>())
{
    setFrameStyle(QFrame::NoFrame);

    m_d->m_serviceProvider = asp;
    m_d->m_infoLabel = new QLabel;
    m_d->m_infoLabel->setAlignment(Qt::AlignTop | Qt::AlignLeft);
    m_d->m_infoLabel->setTextInteractionFlags(Qt::TextSelectableByMouse);
    set_widget_font_pointsize_relative(m_d->m_infoLabel, -2);

    m_d->m_graphView = new QGraphicsView;
    m_d->m_graphView->setScene(m_d->m_dotManager.scene());
    m_d->m_graphView->setRenderHints(
        QPainter::Antialiasing | QPainter::TextAntialiasing |
        QPainter::SmoothPixmapTransform | QPainter::HighQualityAntialiasing);
    m_d->m_graphView->setDragMode(QGraphicsView::ScrollHandDrag);
    m_d->m_graphView->setTransformationAnchor(QGraphicsView::AnchorUnderMouse);
    new MouseWheelZoomer(m_d->m_graphView, m_d->m_graphView);

    auto layout = new QVBoxLayout(this);
    layout->setContentsMargins(0, 0, 0, 0);
    layout->setSpacing(2);
    layout->addWidget(m_d->m_infoLabel);
    layout->addWidget(m_d->m_graphView);
    //layout->setStretch(0, 1);
    layout->setStretch(1, 1);

    connect(asp, &AnalysisServiceProvider::vmeConfigAboutToBeSet,
            this, &ObjectInfoWidget::clear);
}

ObjectInfoWidget::~ObjectInfoWidget()
{ }

void ObjectInfoWidget::setAnalysisObject(const AnalysisObjectPtr &obj)
{
    m_d->m_analysisObject = obj;
    m_d->m_configObject = nullptr;

    connect(obj.get(), &QObject::destroyed,
            this, [this] {
                m_d->m_analysisObject = nullptr;
                refresh();
            });

    refresh();
}

void ObjectInfoWidget::setVMEConfigObject(const ConfigObject *obj)
{
    m_d->m_analysisObject = {};
    m_d->m_configObject = obj;

    connect(obj, &QObject::destroyed,
            this, [this] {
                m_d->m_configObject = nullptr;
                refresh();
            });

    refresh();
}

void ObjectInfoWidget::refresh()
{
    auto refresh_analysisObject_infoLabel = [this] (const AnalysisObjectPtr &obj)
    {
        assert(obj);
        auto &label(m_d->m_infoLabel);

        /*
         * AnalysisObject: className(), objectName(), getId(),
         *                 getUserLevel(), eventId(), objectFlags()
         *
         * PipeSourceInterface: getNumberOfOutputs(), getOutput(idx)
         *
         * OperatorInterface: getMaximumInputRank(), getMaximumOutputRank(),
         *                    getNumberOfSlots(), getSlot(idx)
         *
         * SinkInterface: getStorageSize(), isEnabled()
         *
         * ConditionInterface: getNumberOfBits()
         */

        if (!obj->getAnalysis())
        {
            label->clear();
            return;
        }

        QString text;

        text += QSL("cls=%1, n=%2")
            .arg(obj->metaObject()->className())
            .arg(obj->objectName())
            ;

        text += QSL("\nusrLvl=%1, flags=%2")
            .arg(obj->getUserLevel())
            .arg(to_string(obj->getObjectFlags()))
            ;

        auto analysis = m_d->m_serviceProvider->getAnalysis();

        if (auto op = std::dynamic_pointer_cast<OperatorInterface>(obj))
        {
            text += QSL("\nrank=%1").arg(op->getRank());

            text += QSL("\n#inputs=%1, maxInRank=%2")
                .arg(op->getNumberOfSlots())
                .arg(op->getMaximumInputRank());

            text += QSL("\n#outputs=%1, maxOutRank=%2")
                .arg(op->getNumberOfOutputs())
                .arg(op->getMaximumOutputRank());

            for (auto cond: analysis->getActiveConditions(op))
            {
                text += QSL("\ncondLink=%1, condRank=%2")
                    .arg(cond->objectName())
                    .arg(cond->getRank());
            }

            auto inputSet = collect_input_set(op.get());

            if (!inputSet.empty())
            {
                text += QSL("\ninputSet: ");
                for (auto obj: inputSet)
                    text += QSL("%1, ").arg(obj->objectName());
            }
        }

        auto a2State = analysis->getA2AdapterState();
        auto cond = qobject_cast<ConditionInterface *>(obj.get());

        if (a2State && a2State->a2 && cond && a2State->conditionBitIndexes.contains(cond))
        {
            // FIXME: async copy or direct reference here. does access to the
            // bitset need to be guarded? if copying try to find a faster way than
            // testing and setting bit-by-bit. maybe alloc, clear and use an
            // overloaded OR operator
            const auto &condBits = a2State->a2->conditionBits;
            s32 bitIndex = a2State->conditionBitIndexes.value(cond);

            text += QSL("\nconditionBitValue=%1").arg(condBits.test(bitIndex));
        }

        label->setText(text);
    };

    auto refresh_vmeConfigObject = [this] (const ConfigObject *obj)
    {
        assert(obj);

        if (auto moduleConfig = qobject_cast<const ModuleConfig *>(obj))
        {
            QString text;
            text += QSL("VME module\nname=%1, type=%2\naddress=0x%3")
                .arg(moduleConfig->objectName())
                .arg(moduleConfig->getModuleMeta().typeName)
                .arg(moduleConfig->getBaseAddress(), 8, 16, QChar('0'));

            m_d->m_infoLabel->setText(text);
        }
        else
        {
            m_d->m_infoLabel->clear();
        }
    };

    if (m_d->m_analysisObject)
        //&& m_d->m_analysisObject->getAnalysis().get() == m_d->m_serviceProvider->getAnalysis())
    {
        refresh_analysisObject_infoLabel(m_d->m_analysisObject);
        m_d->refreshGraphView(m_d->m_analysisObject);
    }
    else if (m_d->m_configObject)
    {
        refresh_vmeConfigObject(m_d->m_configObject);
    }
    else
    {
        m_d->m_infoLabel->clear();
    }
}

void ObjectInfoWidget::clear()
{
    m_d->m_analysisObject = {};
    m_d->m_configObject = nullptr;
    m_d->m_infoLabel->clear();
}


} // end namespace analysis<|MERGE_RESOLUTION|>--- conflicted
+++ resolved
@@ -171,12 +171,8 @@
     spdlog::info("dot output:\n {}", dotOut.str());
     m_dotManager.setDot(dotOut.str());
 
-<<<<<<< HEAD
-=======
-    spdlog::info("dot output:\n{}\n", m_dotManager.dotString());
     spdlog::info("dot -> svg data:\n{}\n", m_dotManager.svgData().toStdString());
 
->>>>>>> 69f0504d
     //m_graphView->setTransform({}); // resets zoom
 }
 
