--- conflicted
+++ resolved
@@ -401,11 +401,8 @@
         // Do not move this into Analysis::beginRun() as most of the time calls
         // to it are not directly followed by starting the StreamWorker,
         // meaning the threading setup is unnecessary.
-<<<<<<< HEAD
+        // TODO: Move it into the stream processor instead.
         // This now also opens output file handles for ExportSink operators.
-=======
-        // TODO: Move it into the stream processor instead.
->>>>>>> 53f5804b
         a2::a2_begin_run(a2State->a2);
     }
 
