#include "vme_script_exec.h"

#include <QDebug>
#include <QThread>
#include <mesytec-mvlc/mesytec-mvlc.h>

#include "git_sha1.h"
#include "mvlc/mvlc_vme_controller.h"
#include "mvlc/mvlc_util.h"
#include "vmusb.h"
#include "util/version_compare.h"

namespace vme_script
{

ResultList run_script(
    VMEController *controller, const VMEScript &script,
    LoggerFun logger, const run_script_options::Flag &options)
{
    return run_script(controller, script, logger, logger, options);
}

ResultList run_script(
    VMEController *controller, const VMEScript &script,
    LoggerFun logger, LoggerFun error_logger,
    const run_script_options::Flag &options)
{
    int cmdNumber = 1;
    RunState state;
    ResultList results;

    for (const auto &cmd: script)
    {
        if (cmd.type != CommandType::Invalid)
        {
            if (!cmd.warning.isEmpty())
            {
                logger(QString("Warning: %1 on line %2 (cmd=%3)")
                       .arg(cmd.warning)
                       .arg(cmd.lineNumber)
                       .arg(to_string(cmd.type))
                      );
            }

            auto tStart = QDateTime::currentDateTime();

            //qDebug() << __FUNCTION__
            //    << tStart << "begin run_command" << cmdNumber << "of" << script.size();

            auto result = run_command(controller, cmd, state, logger);

            auto tEnd = QDateTime::currentDateTime();
            results.push_back(result);

            //qDebug() << __FUNCTION__
            //    << tEnd
            //    << "  " << cmdNumber << "of" << script.size() << ":"
            //    << format_result(result)
            //    << "duration:" << tStart.msecsTo(tEnd) << "ms";

            if (options & run_script_options::LogEachResult)
            {
                if (result.error.isError() || result.error.isWarning())
                    error_logger(format_result(result));
                else
                    logger(format_result(result));
            }

            if ((options & run_script_options::AbortOnError)
                && result.error.isError())
            {
                break;
            }
        }

        ++cmdNumber;
    }

    return results;
}

Result run_command(VMEController *controller, const Command &cmd, RunState &state, LoggerFun logger)
{
    /*
    if (logger)
        logger(to_string(cmd));
    */

    Result result;

    result.command = cmd;

    switch (cmd.type)
    {
        case CommandType::Invalid:
        case CommandType::SetBase:
        case CommandType::ResetBase:
        case CommandType::SetVariable:
            /* Note: The commands in this block have already been handled at parse time. */
            break;

        case CommandType::Read:
        case CommandType::ReadAbs:
            {
                switch (cmd.dataWidth)
                {
                    case DataWidth::D16:
                        {
                            uint16_t value = 0;
                            result.error = controller->read16(cmd.address, &value, cmd.addressMode);
                            result.value = value;
                            state.accu = value;
                        } break;
                    case DataWidth::D32:
                        {
                            uint32_t value = 0;
                            result.error = controller->read32(cmd.address, &value, cmd.addressMode);
                            result.value = value;
                            state.accu = value;
                        } break;
                }
            } break;

        case CommandType::Write:
        case CommandType::WriteAbs:
            {
                switch (cmd.dataWidth)
                {
                    case DataWidth::D16:
                        result.error = controller->write16(cmd.address, cmd.value, cmd.addressMode);
                        break;
                    case DataWidth::D32:
                        result.error = controller->write32(cmd.address, cmd.value, cmd.addressMode);
                        break;
                }
            } break;

        case CommandType::Wait:
            {
                QThread::msleep(cmd.delay_ms);
            } break;

        case CommandType::Marker:
            {
                result.value = cmd.value;
            } break;

        case CommandType::BLT:
        case CommandType::MBLT:
            {
                result.error = controller->blockRead(
                    cmd.address, cmd.transfers, &result.valueVector,
                    cmd.addressMode, false);
            } break;

        case CommandType::BLTFifo:
        case CommandType::MBLTFifo:
            {
                result.error = controller->blockRead(
                    cmd.address, cmd.transfers, &result.valueVector,
                    cmd.addressMode, true);
            } break;

        case CommandType::MBLTSwapped:
            if (auto mvlc = qobject_cast<mesytec::mvme_mvlc::MVLC_VMEController *>(controller))
            {
                result.error = mvlc->blockReadSwapped(
                    cmd.address, cmd.addressMode, cmd.transfers, &result.valueVector, false);
            }
            else
            {
                result.error = VMEError(VMEError::WrongControllerType, QSL("MVLC controller required"));
            } break;

        case CommandType::MBLTSwappedFifo:
            if (auto mvlc = qobject_cast<mesytec::mvme_mvlc::MVLC_VMEController *>(controller))
            {
                result.error = mvlc->blockReadSwapped(
                    cmd.address, cmd.addressMode, cmd.transfers, &result.valueVector, true);
            }
            else
            {
                result.error = VMEError(VMEError::WrongControllerType, QSL("MVLC controller required"));
            } break;

        case CommandType::Blk2eSST64:
            if (auto mvlc = qobject_cast<mesytec::mvme_mvlc::MVLC_VMEController *>(controller))
            {
                result.error = mvlc->blockRead(
                    cmd.address, static_cast<mesytec::mvlc::Blk2eSSTRate>(cmd.blk2eSSTRate),
                    cmd.transfers, &result.valueVector, false);
            }
            else
            {
                result.error = VMEError(VMEError::WrongControllerType, QSL("MVLC controller required"));
            } break;

        case CommandType::Blk2eSST64Fifo:
            if (auto mvlc = qobject_cast<mesytec::mvme_mvlc::MVLC_VMEController *>(controller))
            {
                result.error = mvlc->blockRead(
                    cmd.address, static_cast<mesytec::mvlc::Blk2eSSTRate>(cmd.blk2eSSTRate),
                    cmd.transfers, &result.valueVector, true);
            }
            else
            {
                result.error = VMEError(VMEError::WrongControllerType, QSL("MVLC controller required"));
            } break;

        case CommandType::Blk2eSST64Swapped:
            if (auto mvlc = qobject_cast<mesytec::mvme_mvlc::MVLC_VMEController *>(controller))
            {
                result.error = mvlc->blockReadSwapped(
                    cmd.address, static_cast<mesytec::mvlc::Blk2eSSTRate>(cmd.blk2eSSTRate),
                    cmd.transfers, &result.valueVector, false);
            }
            else
            {
                result.error = VMEError(VMEError::WrongControllerType, QSL("MVLC controller required"));
            } break;

        case CommandType::Blk2eSST64SwappedFifo:
            if (auto mvlc = qobject_cast<mesytec::mvme_mvlc::MVLC_VMEController *>(controller))
            {
                result.error = mvlc->blockReadSwapped(
                    cmd.address, static_cast<mesytec::mvlc::Blk2eSSTRate>(cmd.blk2eSSTRate),
                    cmd.transfers, &result.valueVector, true);
            }
            else
            {
                result.error = VMEError(VMEError::WrongControllerType, QSL("MVLC controller required"));
            } break;

        case CommandType::VMUSB_WriteRegister:
            if (auto vmusb = qobject_cast<VMUSB *>(controller))
            {
                result.error = vmusb->writeRegister(cmd.address, cmd.value);
            }
            else
            {
                result.error = VMEError(VMEError::WrongControllerType,
                                        QSL("VMUSB controller required"));
            } break;

        case CommandType::VMUSB_ReadRegister:
            if (auto vmusb = qobject_cast<VMUSB *>(controller))
            {
                result.value = 0u;
                result.error = vmusb->readRegister(cmd.address, &result.value);
            }
            else
            {
                result.error = VMEError(VMEError::WrongControllerType,
                                        QSL("VMUSB controller required"));
            } break;

        case CommandType::MVLC_Custom:
            /* Custom blocks can be directly executed: an MVLC stack is built,
             * uploaded and executed vis MVLC::stackTransaction(). */
            if (auto mvlc = qobject_cast<mesytec::mvme_mvlc::MVLC_VMEController *>(controller))
            {
                // Build the custom stack (it needs to start with a marker
                // command for the request/response logic to be able to
                // correctly identify the resulting data).
                vme_script::Command marker;
                marker.type = vme_script::CommandType::Marker;
                marker.value = 0xabcdef00u;

                VMEScript stackScript =
                {
                    marker,
                    cmd,
                };

                auto stack = mesytec::mvme_mvlc::build_mvlc_stack(stackScript);
                // execute it
                std::vector<u32> destBuffer;
                auto ec = mvlc->getMVLC().stackTransaction(stack, destBuffer);
                result.error = VMEError(ec);
                std::copy(destBuffer.begin(), destBuffer.end(), std::back_inserter(result.valueVector));
            }
            else
            {
                result.error = VMEError(VMEError::WrongControllerType,
                                        QSL("MVLC controller required"));
            } break;

        case CommandType::MVLC_WriteSpecial:
        case CommandType::MVLC_Wait:
        case CommandType::MVLC_SignalAccu:
        case CommandType::MVLC_MaskShiftAccu:
        case CommandType::MVLC_SetAccu:
        case CommandType::MVLC_ReadToAccu:
        case CommandType::MVLC_CompareLoopAccu:
            {
                auto msg = QSL("%1 is not supported by vme_script::run_command().")
                    .arg(to_string(cmd.type));
                result.error = VMEError(VMEError::UnsupportedCommand, msg);
                if (logger) logger(msg);
            }
            break;


        case CommandType::MetaBlock:
        case CommandType::Print:
            // These just don't do anything.
            break;

        case CommandType::MVLC_InlineStack:
            if (auto mvlc = qobject_cast<mesytec::mvme_mvlc::MVLC_VMEController *>(controller))
            {
                using namespace mesytec;

                // Build the inline stack (it needs to start with a marker
                // command for the logic to be able to correctly identify the
                // resulting data).
                vme_script::Command marker;
                marker.type = vme_script::CommandType::Marker;
                marker.value = 0xabcdef01u;
                VMEScript stackScript = { marker };

                for (const auto &cmd: cmd.mvlcInlineStack)
                {
                    stackScript.push_back(*cmd);
                }

                auto stack = mvme_mvlc::build_mvlc_stack(stackScript);
                stack.setName("vme_script mvlc_stack_begin/end");
                std::vector<u32> destBuffer;
                auto ec = mvlc->getMVLC().stackTransaction(stack, destBuffer);

                mesytec::mvlc::util::log_buffer(std::cerr, destBuffer.data(), destBuffer.size(), "vme_script::MVLC_InlineStack response");

                if (ec)
                {
                    result.error = VMEError(ec);
                }

                if (!destBuffer.empty())
                {
                    // Check the stack header for error flags. Translate the
                    // flags to MVLCErrorCodes and store in the result.
                    auto frameHeader = destBuffer[0];
                    auto frameFlags = mvlc::extract_frame_flags(frameHeader);

                    if (frameFlags & mvlc::frame_flags::SyntaxError)
                        result.error = VMEError(mvlc::make_error_code(mvlc::MVLCErrorCode::StackSyntaxError));
                    else if (frameFlags & mesytec::mvlc::frame_flags::Timeout)
                        result.error = VMEError(mvlc::make_error_code(mvlc::MVLCErrorCode::NoVMEResponse));
                    else if (frameFlags & mesytec::mvlc::frame_flags::BusError)
                        result.error = VMEError(mvlc::make_error_code(mvlc::MVLCErrorCode::VMEBusError));
                }
                std::copy(destBuffer.begin(), destBuffer.end(), std::back_inserter(result.valueVector));
            }
            else
            {
                result.error = VMEError(VMEError::WrongControllerType,
                                        QSL("MVLC controller required"));
            } break;

        case CommandType::Accu_Set:
            {
                state.accu = cmd.value;
            } break;
        case CommandType::Accu_MaskAndRotate:
            {
                state.accu &= cmd.accuMask;
                state.accu = mesytec::mvlc::util::rotl32(state.accu, cmd.accuRotate);
            } break;
        case CommandType::Accu_Test:
            {
                bool testResult = {};
                QString opStr = {};
                switch (cmd.accuTestOp)
                {
                    case AccuTestOp::EQ:
                        testResult = state.accu == cmd.accuTestValue;
                        opStr = "==";
                        break;

                    case AccuTestOp::NEQ:
                        testResult = state.accu != cmd.accuTestValue;
                        opStr = "!=";
                        break;

                    case AccuTestOp::LT:
                        testResult = state.accu < cmd.accuTestValue;
                        opStr = "<";
                        break;

                    case AccuTestOp::LTE:
                        testResult = state.accu <= cmd.accuTestValue;
                        opStr = "<=";
                        break;

                    case AccuTestOp::GT:
                        testResult = state.accu > cmd.accuTestValue;
                        opStr = ">";
                        break;

                    case AccuTestOp::GTE:
                        testResult = state.accu >= cmd.accuTestValue;
                        opStr = ">=";
                        break;
                }

                if (!testResult)
                {
                    result.error = VMEError(QSL("%4 (accu test '0x%1 %2 0x%3' is false)")
                        .arg(state.accu, 8, 16, QLatin1Char('0'))
                        .arg(opStr)
                        .arg(cmd.value, 8, 16, QLatin1Char('0'))
                        .arg(cmd.accuTestMessage)
                        );
                    if (cmd.accuTestIsWarning)
                    {
                        result.error.setIsWarning(true);
                    }
                }

            } break;

        case CommandType::MvmeRequireVersion:
            {
                auto requiredVersion = cmd.stringData.toStdString();
                auto currentVersion = std::string(mvme_git_version());
                bool notOk = mesytec::mvme::util::version_less_than(currentVersion, requiredVersion);

                if (notOk)
                {
                    result.error = VMEError(QSL("mvme version requirement not met: current=%1, min required=%2")
                        .arg(currentVersion.c_str())
                        .arg(requiredVersion.c_str()));
                }
            }
    }

    result.state = state;
    return result;
}

QString format_result(const Result &result)
{
    QString ret;

    if (result.error.isError() || result.error.isWarning())
    {
        const QString prefix = result.error.isWarning() ? "Warning" : "Error";
        if (result.command.type == CommandType::Accu_Test)
        {
            ret = QSL("%1: ('%2', accu=0x%3 (dec %4)) failed")
                .arg(prefix)
                .arg(to_string(result.command))
                .arg(result.state.accu, 8, 16, QLatin1Char('0'))
                .arg(result.state.accu)
                ;
        }
        else
        {
            ret = QSL("%1 from \"%2\": %3")
                .arg(prefix)
                .arg(to_string(result.command))
                .arg(result.error.toString());
        }
    }

    if (ret.isEmpty())
        ret = to_string(result.command, true);

    switch (result.command.type)
    {
        case CommandType::Invalid:
        case CommandType::Wait:
        case CommandType::Marker:
        case CommandType::SetBase:
        case CommandType::ResetBase:
        case CommandType::MetaBlock:
        case CommandType::SetVariable:
        case CommandType::MVLC_WriteSpecial:
        case CommandType::MVLC_Wait:
        case CommandType::MVLC_SignalAccu:
        case CommandType::MVLC_MaskShiftAccu:
        case CommandType::MVLC_SetAccu:
        case CommandType::MVLC_ReadToAccu:
        case CommandType::MVLC_CompareLoopAccu:
        case CommandType::Accu_Set:
        case CommandType::Accu_Test:
        case CommandType::MvmeRequireVersion:
            break;

        case CommandType::Write:
        case CommandType::WriteAbs:
        case CommandType::VMUSB_WriteRegister:
            // Append the decimal form of the written value and a message that
            // the write was ok.
            ret += QSL(" (%1 dec), write ok").arg(result.command.value);
            break;

        case CommandType::Read:
        case CommandType::ReadAbs:
            ret += QString(" -> 0x%1 (%2 dec)")
                .arg(result.value, 8, 16, QChar('0'))
                .arg(result.value)
                ;
            break;

        case CommandType::BLT:
        case CommandType::BLTFifo:
        case CommandType::MBLT:
        case CommandType::MBLTFifo:
        case CommandType::MBLTSwapped:
        case CommandType::MBLTSwappedFifo:
        case CommandType::Blk2eSST64:
        case CommandType::Blk2eSST64Fifo:
        case CommandType::Blk2eSST64Swapped:
        case CommandType::Blk2eSST64SwappedFifo:
        case CommandType::MVLC_Custom:
        case CommandType::MVLC_InlineStack:
            {
                // Special handling for the mvlc where a marker command used as
                // a reference word is put into the data stream when running
                // single commands.
                bool secondWordIsReference = false;

                if (result.valueVector.size() >= 2
                    && mesytec::mvlc::get_frame_type(result.valueVector[0]) == mesytec::mvlc::frame_headers::StackFrame)
                    secondWordIsReference = true;

                ret += "\n";
                for (int i=0; i<result.valueVector.size(); ++i)
                {
                    if (i == 0 && secondWordIsReference)
                    {
                        u32 stackFrameHeader = result.valueVector[i];
                        auto frameFlags = mesytec::mvlc::extract_frame_flags(stackFrameHeader);
                        auto flagsString = mesytec::mvlc::format_frame_flags(frameFlags);
                        ret += QString(QSL("%1: 0x%2 (Stack Frame (flags=%3))\n"))
                            .arg(i, 2, 10, QChar(' '))
                            .arg(stackFrameHeader, 8, 16, QChar('0'))
                            .arg(QString::fromStdString(flagsString))
                            ;
                    }
                    else if (i == 1 && secondWordIsReference)
                    {
                        ret += QString(QSL("%1: 0x%2 (reference marker)\n"))
                            .arg(i, 2, 10, QChar(' '))
                            .arg(result.valueVector[i], 8, 16, QChar('0'));
                    }
                    else
                    {
                        ret += QString(QSL("%1: 0x%2\n"))
                            .arg(i, 2, 10, QChar(' '))
                            .arg(result.valueVector[i], 8, 16, QChar('0'));
                    }
                }
            } break;

        case CommandType::VMUSB_ReadRegister:
            ret += QSL(" -> 0x%1, %2")
                .arg(result.value, 8, 16, QChar('0'))
                .arg(result.value)
                ;
            break;

        case CommandType::Print:
            {
                ret = result.command.printArgs.join(' ');
            }
            break;

        case CommandType::Accu_MaskAndRotate:
            ret += QSL(" -> accu=0x%1 (%2 dec)")
                .arg(result.state.accu, 8, 16, QLatin1Char('0'))
                .arg(result.state.accu)
                ;
            break;
<<<<<<< HEAD

        case CommandType::Accu_Test:
            // actual non-warning errors are handled at the top
            QString status = result.error.isError() ? (result.error.isWarning() ? "warning" : "error") : "ok";
            ret = QSL("accu test %4: %1 (accu=0x%2 (%3 dec))")
                .arg(result.command.accuTestMessage)
                .arg(result.state.accu, 8, 16, QLatin1Char('0'))
                .arg(result.state.accu)
                .arg(status)
                ;
            break;
=======
>>>>>>> 37edd293
    }

    return ret;
}

} // end namespace vme_script<|MERGE_RESOLUTION|>--- conflicted
+++ resolved
@@ -574,20 +574,6 @@
                 .arg(result.state.accu)
                 ;
             break;
-<<<<<<< HEAD
-
-        case CommandType::Accu_Test:
-            // actual non-warning errors are handled at the top
-            QString status = result.error.isError() ? (result.error.isWarning() ? "warning" : "error") : "ok";
-            ret = QSL("accu test %4: %1 (accu=0x%2 (%3 dec))")
-                .arg(result.command.accuTestMessage)
-                .arg(result.state.accu, 8, 16, QLatin1Char('0'))
-                .arg(result.state.accu)
-                .arg(status)
-                ;
-            break;
-=======
->>>>>>> 37edd293
     }
 
     return ret;
